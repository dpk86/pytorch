from typing import List, Optional, Tuple, Union
import itertools
from typing_extensions import Literal
from dataclasses import dataclass
import textwrap

from torchgen.context import method_with_native_function, native_function_manager
from torchgen.utils import Target, mapMaybe, assert_never
from torchgen.model import (
    DispatchKey,
    NativeFunction,
    NativeFunctionsGroup,
    SchemaKind,
    TensorOptionsArguments,
    DeviceCheckType,
    Argument,
    is_cuda_dispatch_key,
    BackendIndex,
    gets_generated_out_inplace_wrapper,
)
from torchgen.api.types import (
    BaseCType,
    Binding,
    ConstRefCType,
    CppSignature,
    CppSignatureGroup,
    Expr,
    MutRefCType,
    kernel_signature,
    NativeSignature,
    tensorT,
    NamedCType,
    DispatcherSignature,
)
import torchgen.api.meta as meta
import torchgen.api.cpp as cpp
import torchgen.api.structured as structured
from torchgen.api.translate import translate
from torchgen.selective_build.selector import SelectiveBuilder


def gen_registration_headers(
    backend_index: BackendIndex,
    per_operator_headers: bool,
    rocm: bool,
) -> List[str]:
    if per_operator_headers:
        headers = ["#include <ATen/ops/as_strided_native.h>"]
    else:
        headers = ["#include <ATen/NativeFunctions.h>"]

    if backend_index.dispatch_key in (DispatchKey.CPU, DispatchKey.Meta):
        headers.append("#include <ATen/EmptyTensor.h>")
    elif backend_index.dispatch_key == DispatchKey.CUDA:
        if rocm:
            headers.append("#include <ATen/hip/EmptyTensor.h>")
        else:
            headers.append("#include <ATen/cuda/EmptyTensor.h>")
    elif backend_index.dispatch_key == DispatchKey.MPS:
        headers.append("#include <ATen/mps/EmptyTensor.h>")
    elif per_operator_headers:
        headers += [
            "#include <ATen/ops/empty.h>",
            "#include <ATen/ops/empty_strided.h>",
            "#include <ATen/ops/_copy_from_and_resize.h>",
            "#include <ATen/ops/_copy_from.h>",
        ]
    else:
        headers.append("#include <ATen/Functions.h>")

    return headers


def gen_empty_impl_names(
    backend_index: BackendIndex,
) -> Tuple[Optional[str], Optional[str]]:
    empty_impl = None
    empty_strided_impl = None

    if backend_index.dispatch_key in (
        DispatchKey.Meta,
        DispatchKey.CPU,
        DispatchKey.CUDA,
        DispatchKey.MPS,
    ):
        dispatch = str(backend_index.dispatch_key).lower()
        empty_impl = f"at::detail::empty_{dispatch}"
        empty_strided_impl = f"at::detail::empty_strided_{dispatch}"
    elif backend_index.dispatch_key in (
        DispatchKey.CompositeExplicitAutogradWithMutations,
        DispatchKey.QuantizedCPU,
        DispatchKey.QuantizedCUDA,
    ):
        empty_impl = "at::empty"
        empty_strided_impl = "at::empty_strided"

    return empty_impl, empty_strided_impl


def gen_create_out_helper(backend_index: BackendIndex) -> List[str]:
    if backend_index.dispatch_key == DispatchKey.Meta:
        empty_options = "options.device(at::kMeta)"
    else:
        empty_options = "options"

    empty_impl, empty_strided_impl = gen_empty_impl_names(backend_index)
    if empty_impl is None:
        return []

    return [
        f"""
Tensor create_out(IntArrayRef sizes, IntArrayRef strides, const TensorOptions &options) {{
  if (strides.empty()) {{
      return {empty_impl}(sizes, {empty_options});
  }} else {{
      return {empty_strided_impl}(sizes, strides, {empty_options});
  }}
}}
"""
    ]


def gen_maybe_create_proxy_helper(backend_index: BackendIndex) -> List[str]:
    _, empty_strided_impl = gen_empty_impl_names(backend_index)
    return (
        []
        if empty_strided_impl is None
        else [
            f"""
c10::optional<Tensor> maybe_create_proxy(const Tensor &out, IntArrayRef sizes, IntArrayRef strides, const TensorOptions &options) {{
  if (out.strides() != strides) {{
    return {empty_strided_impl}(sizes, strides, options);
  }}
  return c10::nullopt;
}}
"""
        ]
    )


def gen_resize_out_helper(backend_index: BackendIndex) -> List[str]:
    return [
        """
void resize_out(const Tensor &out, IntArrayRef sizes, IntArrayRef strides, const TensorOptions &options) {
  TORCH_CHECK(options.dtype() == out.dtype(),
      "Expected out tensor to have dtype ", options.dtype(), ", but got ", out.dtype(), " instead");
  TORCH_CHECK(options.device() == out.device(),
      "Expected out tensor to have device ", options.device(), ", but got ", out.device(), " instead");
  const bool resized = at::native::resize_output(out, sizes);
  // Only restride if a resize occurred; otherwise we ignore the (advisory)
  // strides from the meta function and directly use the output tensor's
  // preexisting strides
  if (resized) {
    if (!strides.empty()) {
      TORCH_INTERNAL_ASSERT(!options.memory_format_opt().has_value());
      at::native::as_strided_(out, sizes, strides);
    } else if (options.memory_format_opt().has_value()) {
      out.unsafeGetTensorImpl()->empty_tensor_restride(*options.memory_format_opt());
    }
  }
}
"""
    ]


def gen_check_inplace_helper(backend_index: BackendIndex) -> List[str]:
    return [
        """
void check_inplace(const Tensor &self, IntArrayRef sizes, const TensorOptions &options) {
  // These checks are needed on those operators that:
  //   1) don't use 'TensorIterator' (e.g. 'addmm' and 'baddbmm')
  //   2) have particular typing rules (e.g. 'cumsum' and 'cumprod')
  // For other operators (e.g. 'add'), 'TensorIterator' already checks
  // these things separately.
  TORCH_CHECK(options.dtype() == self.dtype(),
      "Bad in-place call: ",
      "input tensor dtype ", self.dtype(), " and output tensor dtype ", options.dtype(), " should match");
  TORCH_CHECK(options.device() == self.device(),
      "Bad in-place call: ",
      "input tensor device ", self.device(), " and output tensor device ", options.device(), " should match");
  TORCH_CHECK(sizes == self.sizes(),
      "Bad in-place call: ",
      "input tensor size ", self.sizes(), " and output tensor size ", sizes, " should match");
}
"""
    ]


def gen_registration_helpers(backend_index: BackendIndex) -> List[str]:
    return [
        *gen_create_out_helper(backend_index),
        *gen_resize_out_helper(backend_index),
        *gen_check_inplace_helper(backend_index),
        *gen_maybe_create_proxy_helper(backend_index),
    ]


# Generates Register{dispatch}.cpp (e.g., RegisterCPU.cpp).
#
#   - The primary function of this file is to register all of the
#     implementations for the given dispatch key to the dispatcher,
#     so they are available for use in PyTorch.  If dispatch is
#     None, we generate schema (def) registrations and catchall
#     registrations.
#   - The secondary function of this file is to generate a wrapper
#     around functions.  In CPUType these wrappers do nothing
#     (and should be removed), but in other cases they handle
#     DeviceGuard. A small extra benefit of wrappers is they
#     are not overloaded, so they can be used in the registration
#     API without having to disambiguate which overload you want
#     (as would be the case if you directly registered native::
#     functions).
#   - The tertiary function of this file is to generate *static*
#     cpp API bindings which can be used to bypass dispatcher
#     directly to kernels, but with user-friendly cpp-style API
@dataclass(frozen=True)
class RegisterDispatchKey:
    backend_index: BackendIndex

    target: Union[
        Literal[Target.ANONYMOUS_DEFINITION],
        Literal[Target.NAMESPACED_DEFINITION],
        Literal[Target.NAMESPACED_DECLARATION],
        Literal[Target.REGISTRATION],
    ]

    # Selector object to determine which operators to generate
    # registration code for.
    selector: SelectiveBuilder

    # Whether or not we are actually code-genning for ROCm
    rocm: bool

    # The namespace that the kernels are written in. This is just `at::native` for in-tree kernels.
    cpp_namespace: str

    # The class that all unstructured native functions live under. This is used to improve
    # compiler error messages when a kernel writer adds a native function with the wrong signature.
    # This is only used in unstructured kernels, since structured kernels already live in a class.
    # Finally, this field is currently Optional because it is only used by external backends.
    # It would be nice if we can add the same logic to in-tree kernels too, but that requires updating
    # all of the existing kernel signatures scattered across aten/src/ATen/native.
    class_method_name: Optional[str]

    # Only set to true in lightweight dispatch. If lightweight dispatch is enabled we are registering
    # operators into JIT op registry, thus we need to avoid generating code to register into the dispatcher.
    skip_dispatcher_op_registration: bool

    @staticmethod
    def gen_device_check(
        type: DeviceCheckType, args: List[Argument], method_name: str
    ) -> str:
        if type == DeviceCheckType.NoCheck:
            return "  // No device check\n"

        device_check = "c10::optional<Device> common_device = nullopt;\n"
        device_check += "(void)common_device; // Suppress unused variable warning\n"
        for arg in args:
            # Only tensor like arguments are eligible
            if arg.type.is_tensor_like():
                device_check += f"""
  c10::impl::check_and_update_common_device(common_device, {arg.name}, "{method_name}", "{arg.name}");"""
        return device_check

    @method_with_native_function
    def __call__(self, f: Union[NativeFunctionsGroup, NativeFunction]) -> List[str]:
        if isinstance(f, NativeFunctionsGroup):
            g: NativeFunctionsGroup = f
            # Note: We call gen_structured() if the operator is marked structured, regardless of the backend.
            # gen_structured() has special logic to handle auto-generated kernels.
            if g.structured:
                return self.gen_structured(g)
            else:
                return list(
                    mapMaybe(lambda f: self.gen_unstructured(f, g), g.functions())
                )
        elif isinstance(f, NativeFunction):
            r = self.gen_unstructured(f)
            return [] if r is None else [r]
        else:
            assert_never(f)

    def wrapper_kernel_sig(
        self, f: NativeFunction
    ) -> Union[NativeSignature, DispatcherSignature]:
        # The prefix is just to ensure uniqueness. The Dispatcher API doesn't guarantee unique kernel names.
        return kernel_signature(
            f, self.backend_index, prefix=f"wrapper_{f.func.name.overload_name}_"
        )

    def gen_out_inplace_wrapper(
        self, f: NativeFunction, g: Optional[NativeFunctionsGroup]
    ) -> Optional[str]:
        if g is None:
            return None
        k = f.func.kind()
        if k is SchemaKind.inplace:
            copy_op = "at::_copy_from"
        elif k is SchemaKind.out:
            copy_op = "at::_copy_from_and_resize"
        else:
            raise AssertionError("gen_out_inplace_wrapper called on a functional op")

        sig = self.wrapper_kernel_sig(f)
        name = sig.name()

        func_res = f"{name}_tmp"
        return_names = cpp.return_names(f)
        if len(return_names) > 1:
            updates = "\n  ".join(
                f"{copy_op}(std::get<{i}>({func_res}), {ret_name});"
                for i, ret_name in enumerate(return_names)
            )
            returns = f'{sig.returns_type().cpp_type()}({", ".join(return_names)})'
        else:
            ret_name = return_names[0]
            updates = f"{copy_op}({func_res}, {ret_name});"
            returns = ret_name

        functional_sig = self.wrapper_kernel_sig(g.functional)
        wrapper_name = sig.name()

        return f"""\
{sig.defn(name=wrapper_name)} {{
  auto {func_res} = {functional_sig.name()}({", ".join(e.expr for e in translate(sig.arguments(), functional_sig.arguments()))});
  {updates}
  return {returns};
}}
"""

    def gen_structured(self, g: NativeFunctionsGroup) -> List[str]:
        metadata = self.backend_index.get_kernel(g)
        if self.backend_index.dispatch_key == DispatchKey.Meta:
            assert not self.backend_index.has_kernel(g.out), (
                "Do not explicitly specify Meta dispatch key on structured "
                "functions, they will be automatically generated for you"
            )
        elif self.backend_index.dispatch_key == DispatchKey.CompositeExplicitAutogradWithMutations:
            assert not self.backend_index.has_kernel(g.out), (
                "Do not explicitly specify CompositeExplicitAutograd dispatch key on structured "
                "functions, they will be automatically generated for you"
            )
        elif metadata is None or not metadata.structured:
            return list(mapMaybe(lambda f: self.gen_unstructured(f, g), g.functions()))

        structured_gen = StructuredRegisterDispatchKey(
            self.backend_index,
            self.target,
            self.selector,
            self.rocm,
            self.cpp_namespace,
            self.class_method_name,
            self.skip_dispatcher_op_registration,
            g,
        )
        return list(mapMaybe(structured_gen.gen_one, g.functions()))

    def gen_unstructured(
        self, f: NativeFunction, g: Optional[NativeFunctionsGroup] = None
    ) -> Optional[str]:
        with native_function_manager(f):
            inplace_meta = False
            gets_out_inplace_wrapper = False
            if not self.backend_index.has_kernel(f):
                if (
                    self.backend_index.dispatch_key == DispatchKey.Meta
                    and f.func.kind() is SchemaKind.inplace
                    and
                    # Defer to composites for meta implementation
                    not f.has_composite_kernel
                    and
                    # Inplace list operations are not supported
                    len(f.func.returns) == 1
                ):
                    inplace_meta = True
                elif (
                    not self.backend_index.use_out_as_primary
                    and g is not None
                    and gets_generated_out_inplace_wrapper(f, g, self.backend_index)
                ):
                    # We want to generate inplace/out wrappers, that don't have a kernel for the backend.
                    gets_out_inplace_wrapper = True
                else:
                    return None
            if f.manual_kernel_registration:
                return None

            if (
                self.target is Target.REGISTRATION
                and not self.selector.is_native_function_selected(f)
            ):
                return None

            sig = self.wrapper_kernel_sig(f)

            name = sig.name()
            returns_type = sig.returns_type().cpp_type()
            args = sig.arguments()
            args_str = ", ".join(a.defn() for a in args)

            # See Note [Direct dispatch bindings]
            cpp_sig_group = CppSignatureGroup.from_native_function(
                f, method=False, fallback_binding=False
            )

            if self.target is Target.NAMESPACED_DECLARATION:
                result = f"TORCH_API {cpp_sig_group.signature.decl()};\n"
                if cpp_sig_group.faithful_signature is not None:
                    result += f"TORCH_API {cpp_sig_group.faithful_signature.decl()};\n"
                return result
            elif self.target is Target.NAMESPACED_DEFINITION:

                def generate_defn(cpp_sig: CppSignature) -> str:
                    return f"""
{cpp_sig.defn()} {{
return {sig.name()}({', '.join(e.expr for e in translate(cpp_sig.arguments(), sig.arguments()))});
}}
"""

                result = generate_defn(cpp_sig_group.signature)
                if cpp_sig_group.faithful_signature is not None:
                    result += generate_defn(cpp_sig_group.faithful_signature)
                return result
            elif self.target is Target.ANONYMOUS_DEFINITION:
                # short circuit for inplace_meta
                if inplace_meta:
                    assert f.func.arguments.self_arg is not None
                    self_arg_name = f.func.arguments.self_arg.argument.name
                    # TODO: handle in place on tensor list
                    return f"""
{returns_type} {name}({args_str}) {{
  TORCH_CHECK_NOT_IMPLEMENTED({self_arg_name}.is_meta(),
    "Cannot inplace into non-meta tensor with meta tensor argument");
  return {self_arg_name};
}}
"""

                # short circuit for generated inplace/out wrappers
                if gets_out_inplace_wrapper:
                    return self.gen_out_inplace_wrapper(f, g)

                metadata = self.backend_index.get_kernel(f)
                if metadata is None:
                    return None
                if self.class_method_name is None:
                    impl_name = f"{self.cpp_namespace}::{metadata.kernel}"
                else:
                    impl_name = f"{self.cpp_namespace}::{self.class_method_name}::{metadata.kernel}"

                args_exprs_str = ", ".join(a.name for a in args)

                device_check = "  // No device check\n"
                # Backends that require device guards presumably also require device checks.
                if self.backend_index.device_guard:
                    device_check_args = itertools.chain(
                        f.func.arguments.out, f.func.arguments.flat_positional
                    )
                    device_check = RegisterDispatchKey.gen_device_check(
                        f.device_check, list(device_check_args), name
                    )

                device_guard = "// DeviceGuard omitted"  # default
                if f.device_guard and self.backend_index.device_guard:
                    has_tensor_options = any(
                        isinstance(a, TensorOptionsArguments)
                        for a in f.func.arguments.non_out
                    )
                    if has_tensor_options:
                        # kernel is creating a tensor
                        device_guard = """
  const DeviceGuard device_guard(device_or_default(device));"""

                        # CUDA requires special handling
                        if is_cuda_dispatch_key(self.backend_index.dispatch_key):
                            device_guard = (
                                f"globalContext().lazyInitCUDA();\n{device_guard}"
                            )
                    else:
                        # kernel is operating on existing tensors

                        # There is precedence for which argument we use to do
                        # device guard.  This describes the precedence order.
                        self_arg = (
                            [f.func.arguments.self_arg.argument]
                            if f.func.arguments.self_arg is not None
                            else []
                        )
                        candidate_args = itertools.chain(
                            self_arg,
                            f.func.arguments.out,
                            f.func.arguments.flat_positional,
                        )

                        # Only tensor like arguments are eligible
                        device_of = next(
                            (
                                f"{a.name}"
                                for a in candidate_args
                                if a.type.is_tensor_like()
                            ),
                            None,
                        )
                        if device_of is not None:
                            device_guard = f"const OptionalDeviceGuard device_guard(device_of({device_of}));"

                return f"""\
namespace {{

{returns_type} {name}({args_str}) {{
  {device_check}

  {device_guard}
  return {impl_name}({args_exprs_str});
}}

}} // anonymous namespace
"""

            elif self.target is Target.REGISTRATION:
                if f.manual_kernel_registration or self.skip_dispatcher_op_registration:
                    return None
                else:
                    payload = f"TORCH_FN({name})"
                    return f'm.impl("{f.func.name}",\n{payload});\n'
            else:
                assert_never(self.target)


# ~~~~~~~~~~~~~~~~~~~~~~~~~~~~~~~~~~~~~~~~~~~~~~~~~~~~~~~~~~~~~~~ #
#
#                           STRUCTURED
#
# ~~~~~~~~~~~~~~~~~~~~~~~~~~~~~~~~~~~~~~~~~~~~~~~~~~~~~~~~~~~~~~~ #


@dataclass(frozen=True)
class StructuredRegisterDispatchKey(RegisterDispatchKey):
    g: NativeFunctionsGroup

    def gen_class_set_output_functions(
        self, k: SchemaKind, parent_class: str, generate_super: bool
    ) -> str:
        if generate_super:
            set_output_super = f"{parent_class}::set_output_raw_strided(output_idx, sizes, strides, options, names);"
        else:
            set_output_super = ""

        def gen_set_output_function(name: str, maybe_create_proxy: bool) -> str:
            maybe_star = "*" if k is SchemaKind.functional else ""
            return f"""
void set_output_{name}(
    int64_t output_idx, IntArrayRef sizes, IntArrayRef strides,
    TensorOptions options, DimnameList names
) override {{
{textwrap.indent(self.gen_class_set_output_body(k, maybe_create_proxy), "    ")}
    if (!names.empty()) {{
      namedinference::propagate_names({maybe_star}outputs_[output_idx], names);
    }}
    // super must happen after, so that downstream can use maybe_get_output
    // to retrieve the output
{textwrap.indent(set_output_super, "    ")}
}}
"""

        return f"""
{gen_set_output_function("strided", maybe_create_proxy=True)}
{gen_set_output_function("raw_strided", maybe_create_proxy=False)}
"""

    def gen_class_set_output_body(self, k: SchemaKind, maybe_create_proxy: bool) -> str:
        if self.backend_index.dispatch_key in [
            DispatchKey.CUDA,
<<<<<<< HEAD
            DispatchKey.CompositeExplicitAutogradWithMutations,
=======
            DispatchKey.MPS,
            DispatchKey.CompositeExplicitAutograd,
>>>>>>> 64cf823e
        ]:
            maybe_set_guard = """
auto current_device = guard_.current_device();
if (C10_UNLIKELY(current_device.has_value())) {
  TORCH_INTERNAL_ASSERT(*current_device == options.device(),
    "structured kernels don't support multi-device outputs");
} else {
  guard_.reset_device(options.device());
}
"""
            maybe_set_guard_line = maybe_set_guard + "\n"
        else:
            maybe_set_guard_line = maybe_set_guard = ""

        if maybe_create_proxy:
            create_proxy = """
auto maybe_proxy = maybe_create_proxy(out, sizes, strides, options);
if (C10_UNLIKELY(maybe_proxy.has_value())) {
    proxy_outputs_[output_idx] = c10::ExclusivelyOwned<Tensor>(std::move(maybe_proxy).value());
}
"""
        else:
            create_proxy = ""

        if k is SchemaKind.functional:
            assert self.backend_index.dispatch_key in (
                DispatchKey.Meta,
                DispatchKey.CPU,
                DispatchKey.CUDA,
<<<<<<< HEAD
                DispatchKey.CompositeExplicitAutogradWithMutations,
=======
                DispatchKey.MPS,
                DispatchKey.CompositeExplicitAutograd,
>>>>>>> 64cf823e
            )
            return f"""{maybe_set_guard_line}
outputs_[output_idx] = create_out(sizes, strides, options);"""
        elif k is SchemaKind.inplace:
            return f"""{maybe_set_guard_line}
const auto& out = outputs_[output_idx].get();
check_inplace(out, sizes, options);
{create_proxy}"""
        elif k is SchemaKind.out:
            return f"""{maybe_set_guard_line}
const auto& out = outputs_[output_idx].get();
resize_out(out, sizes, strides, options);
{create_proxy}"""
        elif k is SchemaKind.mutable:
            raise AssertionError(
                "SchemaKind.mutable structured operators are currently not supported"
            )
        else:
            assert_never(k)

    # returns the definition of a ctor, as well as how to construct
    # this class to a variable named op
    def gen_class_ctor(self, k: SchemaKind, class_name: str, returns: int) -> str:
        if k is SchemaKind.functional:
            return ""
        elif k is SchemaKind.inplace:
            # TODO: Make sure out argument is guaranteed to be self
            return f"{class_name}(Tensor& self) : outputs_{{std::ref(self)}} {{}}"
        elif k is SchemaKind.out:
            out_args = ", ".join(f"Tensor& out{i}" for i in range(returns))
            out_refs = ", ".join(f"std::ref(out{i})" for i in range(returns))
            return f"{class_name}({out_args}) : outputs_{{ {out_refs} }} {{}}"
        elif k is SchemaKind.mutable:
            raise AssertionError(
                "SchemaKind.mutable structured operators are currently not supported"
            )
        else:
            assert_never(k)

    def gen_class(
        self,
        f: NativeFunction,
        k: SchemaKind,
        *,
        class_name: str,
        parent_class: str,
        generate_super: bool,
    ) -> str:
        if k is SchemaKind.functional:
            output_type = "c10::ExclusivelyOwned<Tensor>"
            output_value = "*outputs_[output_idx]"
            proxy_field = ""
        elif k is SchemaKind.inplace:
            output_type = "std::reference_wrapper<Tensor>"
            output_value = "proxy_outputs_[output_idx].has_value() ? **proxy_outputs_[output_idx] : outputs_[output_idx].get()"
            proxy_field = f"std::array<c10::optional<c10::ExclusivelyOwned<Tensor>>, {len(f.func.returns)}> proxy_outputs_;"
        elif k is SchemaKind.out:
            output_type = "std::reference_wrapper<Tensor>"
            output_value = "proxy_outputs_[output_idx].has_value() ? **proxy_outputs_[output_idx] : outputs_[output_idx].get()"
            proxy_field = f"std::array<c10::optional<c10::ExclusivelyOwned<Tensor>>, {len(f.func.returns)}> proxy_outputs_;"

        if self.backend_index.dispatch_key == DispatchKey.CUDA:
            if self.rocm:
                guard_field = "c10::hip::OptionalHIPGuardMasqueradingAsCUDA guard_;"
            else:
                guard_field = "c10::cuda::OptionalCUDAGuard guard_;"
        elif self.backend_index.dispatch_key == DispatchKey.CompositeExplicitAutogradWithMutations:
            guard_field = "c10::OptionalDeviceGuard guard_;"
        elif self.backend_index.dispatch_key == DispatchKey.MPS:
            # TODO: Move to OptionalMPSGuard.
            guard_field = "c10::OptionalDeviceGuard guard_;"
        else:
            guard_field = ""

        indent = " " * 4
        class_ctor_str = self.gen_class_ctor(k, class_name, len(f.func.returns))
        lines = (
            f"struct {class_name} final : public {parent_class} {{",
            f"{textwrap.indent(class_ctor_str, indent)}",
            f"{textwrap.indent(self.gen_class_set_output_functions(k, parent_class, generate_super), indent)}",
            "    const Tensor& maybe_get_output(int64_t output_idx) override {",
            f"      return {output_value};\n",
            "    }",
            f"    std::array<{output_type}, {len(f.func.returns)}> outputs_;",
            f"{textwrap.indent(proxy_field, indent)}",
            f"{textwrap.indent(guard_field, indent)}",
            "};",
        )
        return "\n".join(line for line in lines if line)

    @method_with_native_function
    def gen_one(self, f: NativeFunction) -> Optional[str]:
        assert not f.manual_kernel_registration

        if (
            self.target is Target.REGISTRATION
            and not self.selector.is_native_function_selected(f)
        ):
            return None

        # TODO: Now, there is something interesting going on here.  In the code below,
        # we generate CompositeExplicitAutogradWithMutations implementations of functional and inplace
        # based on the out implementation.  But in fact, out is definable by
        # functional too (just not very efficiently), and this is honestly the
        # MORE likely situation for a backend implementor.  How do we pick?
        # Well, taking a page from Haskell type classes and default methods,
        # we could conceivably register a circular definition (out in terms
        # of functional, and functional in terms of out) and just require
        # someone to implement one or the other.  We'd have to do a little bit
        # of work to not register one of these "weak" definitions unless there
        # is a strong definition somewhere in the DAG!  So it's not implemented yet.
        if (
            self.backend_index.dispatch_key == DispatchKey.CompositeExplicitAutogradWithMutations
            and f.func.kind() is SchemaKind.out
        ):
            # Never generate a default implementation for out, that's what you
            # have to define as a backend implementor
            return None

        # Note [Direct dispatch bindings]
        # ~~~~~~~~~~~~~~~~~~~~~~~~~~~~~~~
        # Signature of the non-dispatched function we'll expose in a header
        # (e.g., at::cpu::add).  We don't generate methods (TODO: do this
        # when CPUTensor class is a thing); nor do we generate fallback
        # bindings for manual_cpp_binding functions.
        cpp_sig_group = CppSignatureGroup.from_native_function(
            f, method=False, fallback_binding=False
        )

        # Signature of the wrapper function we'll register to the dispatcher
        sig = NativeSignature(f.func, prefix="wrapper_")

        if self.target is Target.NAMESPACED_DECLARATION:
            result = f"TORCH_API {cpp_sig_group.signature.decl()};\n"
            if cpp_sig_group.faithful_signature is not None:
                result += f"TORCH_API {cpp_sig_group.faithful_signature.decl()};\n"
            return result

        elif self.target is Target.NAMESPACED_DEFINITION:

            def generate_defn(cpp_sig: CppSignature) -> str:
                return f"""
{cpp_sig.defn()} {{
return {sig.name()}({', '.join(e.expr for e in translate(cpp_sig.arguments(), sig.arguments()))});
}}
"""

            result = generate_defn(cpp_sig_group.signature)
            if cpp_sig_group.faithful_signature is not None:
                result += generate_defn(cpp_sig_group.faithful_signature)
            return result

        elif self.target is Target.ANONYMOUS_DEFINITION:

            k = f.func.kind()

            # Construct the body of the wrapper function with signature sig
            sig_body = []
            # We'll use context to keep track of any variables we've brought
            # into scope while generating code
            context: List[Union[Binding, Expr]] = list(sig.arguments())

            # Initialize the class corresponding to this structured
            # operator; feeding it the output argument(s) if it is known
            if self.backend_index.dispatch_key is DispatchKey.Meta:
                class_name = f"structured_{meta.name(self.g)}_meta_{k.name}"
                parent_class = f"at::meta::structured_{meta.name(self.g)}"
            elif (
                self.backend_index.dispatch_key is DispatchKey.CompositeExplicitAutogradWithMutations
            ):
                # TODO: dedup this branch
                class_name = f"structured_{meta.name(self.g)}_default_backend_{k.name}"
                parent_class = f"at::meta::structured_{meta.name(self.g)}"
            else:
                metadata = self.backend_index.get_kernel(self.g)
                assert metadata is not None
                class_name = f"structured_{metadata.kernel}_{k.name}"
                parent_class = f"{self.cpp_namespace}::structured_{metadata.kernel}"

            if self.backend_index.device_guard:
                device_check_args = itertools.chain(
                    f.func.arguments.out, f.func.arguments.flat_positional
                )
                sig_body.append(
                    RegisterDispatchKey.gen_device_check(
                        f.device_check, list(device_check_args), sig.name()
                    )
                )

            if k is SchemaKind.functional:
                sig_body.append(f"{class_name} op;")
            elif k is SchemaKind.inplace:
                sig_body.append(f"{class_name} op(self);")
            elif k is SchemaKind.out:
                out_args_str = ", ".join(a.name for a in f.func.arguments.out)
                sig_body.append(f"{class_name} op({out_args_str});")

            # Translate the input native arguments into structured
            # arguments for the meta call
            meta_exprs = ", ".join(
                e.expr
                for e in translate(
                    context, structured.meta_arguments(self.g), method=False
                )
            )

            if self.g.out.precomputed:
                # If this function group has precomputed elements, the meta function
                # returns a struct containing them which must be saved so that it
                # can be unpacked when generating code to call the impl.
                sig_body.append(f"auto precompute = op.meta({meta_exprs});")

                # Put all of the contents of the precompute struct into the context
                # so that translate will be able to return the correct args for the
                # call to the impl.
                precomputed_values = [
                    *self.g.out.precomputed.replace.values(),
                    self.g.out.precomputed.add,
                ]
                for precomputed_elems in precomputed_values:
                    for arg in precomputed_elems:
                        context.append(
                            Expr(
                                expr=f"precompute.{arg.name}",
                                type=structured.argument_type(arg, binds=arg.name),
                            )
                        )

                # Add a use of the precompute struct so FB internal compilers don't
                # complain that there is an unused variable.
                sig_body.append("(void)precompute;")
            else:
                sig_body.append(f"op.meta({meta_exprs});")

            # After running meta, op.outputs_ is guaranteed to be valid;
            # add it to the context
            out_args = structured.out_arguments(self.g)
            for i, out_arg in enumerate(out_args):
                assert ConstRefCType(BaseCType(tensorT)) == out_arg.nctype.type

                if k is SchemaKind.out:
                    expr = f"op.maybe_get_output({i})"
                else:
                    maybe_star = "*" if k is SchemaKind.functional else ""
                    expr = f"{maybe_star}op.outputs_[{i}]"

                context.append(
                    Expr(
                        expr=expr,
                        # TODO: Stop hardcoding that the output type is a Tensor.  Note
                        # that for the codegen here this is fine because outputs_ is
                        # hardcoded to be tensor already
                        type=NamedCType(
                            out_arg.nctype.name, MutRefCType(BaseCType(tensorT))
                        ),
                    )
                )

            # With the expanded context, do the impl call (if not a meta
            # function)
            if self.backend_index.dispatch_key == DispatchKey.CompositeExplicitAutogradWithMutations:
                # TODO: https://github.com/pytorch/pytorch/issues/53023
                out_sig_group = CppSignatureGroup.from_native_function(
                    self.g.out, method=False, fallback_binding=f.manual_cpp_binding
                )
                out_sig = out_sig_group.most_faithful_signature()
                api_name = out_sig.name()
                out_exprs = ", ".join(
                    e.expr
                    for e in translate(context, out_sig.arguments(), method=False)
                )
                # TODO: I think this means structured won't work with method
                # only functions (but maybe you're saved by faithful? iunno.)
                # NB: Originally I wrote this as an at::redispatch call, but
                # I got in trouble because that meant I needed a DispatchKeySet
                # in the wrapper function, which meant I needed a DispatchKeySet
                # in the DispatchKeyFunctions declarations, but the defined API
                # there does NOT permit a dispatch key set.  I think you can
                # probably unwind this by calling some function to do the TLS
                # fetch and get the DispatchKeySet when you don't have it, but
                # I didn't do it for this version
                sig_body.append(f"at::{api_name}({out_exprs});")
            elif self.backend_index.dispatch_key != DispatchKey.Meta:
                impl_exprs = ", ".join(
                    e.expr
                    for e in translate(
                        context, structured.impl_arguments(self.g), method=False
                    )
                )
                sig_body.append(f"op.impl({impl_exprs});")

            # Go over each output, and check if there is a proxy created for it.
            # If so, copy it over to the original output.
            if k is SchemaKind.out or k is SchemaKind.inplace:
                for i in range(len(f.func.returns)):
                    sig_body.append(
                        f"if (op.proxy_outputs_[{i}].has_value()) op.outputs_[{i}].get().copy_(**op.proxy_outputs_[{i}]);"
                    )

            # Destructively return the final tensors
            # TODO: Do this in translate instead
            if k is SchemaKind.functional:
                if len(f.func.returns) == 1:
                    ret_expr = "std::move(op.outputs_[0]).take()"  # small optimization
                else:
                    moved = ", ".join(
                        f"std::move(op.outputs_[{i}]).take()"
                        for i in range(len(f.func.returns))
                    )
                    ret_expr = f"std::make_tuple({moved})"
            elif k is SchemaKind.inplace:
                ret_expr = "self"
            elif k is SchemaKind.out:
                if len(f.func.returns) == 1:
                    ret_expr = f.func.arguments.out[0].name
                else:
                    refs = ", ".join(a.name for a in f.func.arguments.out)
                    ret_expr = f"std::forward_as_tuple({refs})"
            sig_body.append(f"return {ret_expr};")

            sig_body_str = "\n".join(sig_body)

            # For an overview of what this template code looks like, see
            # https://github.com/pytorch/rfcs/pull/9
            return f"""\
{self.gen_class(
f, k,
class_name=class_name,
parent_class=parent_class,
generate_super=self.g.out.structured_inherits is not None
)}

{sig.defn()} {{
{sig_body_str}
}}
"""

        elif self.target is Target.REGISTRATION:
            return f'm.impl("{f.func.name}", TORCH_FN({sig.name()}));'
        else:
            assert_never(self.target)
            # Silence mypy's "Missing return statement" error
            return None<|MERGE_RESOLUTION|>--- conflicted
+++ resolved
@@ -87,7 +87,7 @@
         empty_impl = f"at::detail::empty_{dispatch}"
         empty_strided_impl = f"at::detail::empty_strided_{dispatch}"
     elif backend_index.dispatch_key in (
-        DispatchKey.CompositeExplicitAutogradWithMutations,
+        DispatchKey.CompositeExplicitAutogradNonFunctional,
         DispatchKey.QuantizedCPU,
         DispatchKey.QuantizedCUDA,
     ):
@@ -335,7 +335,7 @@
                 "Do not explicitly specify Meta dispatch key on structured "
                 "functions, they will be automatically generated for you"
             )
-        elif self.backend_index.dispatch_key == DispatchKey.CompositeExplicitAutogradWithMutations:
+        elif self.backend_index.dispatch_key == DispatchKey.CompositeExplicitAutogradNonFunctional:
             assert not self.backend_index.has_kernel(g.out), (
                 "Do not explicitly specify CompositeExplicitAutograd dispatch key on structured "
                 "functions, they will be automatically generated for you"
@@ -570,12 +570,8 @@
     def gen_class_set_output_body(self, k: SchemaKind, maybe_create_proxy: bool) -> str:
         if self.backend_index.dispatch_key in [
             DispatchKey.CUDA,
-<<<<<<< HEAD
-            DispatchKey.CompositeExplicitAutogradWithMutations,
-=======
             DispatchKey.MPS,
-            DispatchKey.CompositeExplicitAutograd,
->>>>>>> 64cf823e
+            DispatchKey.CompositeExplicitAutogradNonFunctional,
         ]:
             maybe_set_guard = """
 auto current_device = guard_.current_device();
@@ -605,12 +601,8 @@
                 DispatchKey.Meta,
                 DispatchKey.CPU,
                 DispatchKey.CUDA,
-<<<<<<< HEAD
-                DispatchKey.CompositeExplicitAutogradWithMutations,
-=======
                 DispatchKey.MPS,
-                DispatchKey.CompositeExplicitAutograd,
->>>>>>> 64cf823e
+                DispatchKey.CompositeExplicitAutogradNonFunctional,
             )
             return f"""{maybe_set_guard_line}
 outputs_[output_idx] = create_out(sizes, strides, options);"""
@@ -677,7 +669,7 @@
                 guard_field = "c10::hip::OptionalHIPGuardMasqueradingAsCUDA guard_;"
             else:
                 guard_field = "c10::cuda::OptionalCUDAGuard guard_;"
-        elif self.backend_index.dispatch_key == DispatchKey.CompositeExplicitAutogradWithMutations:
+        elif self.backend_index.dispatch_key == DispatchKey.CompositeExplicitAutogradNonFunctional:
             guard_field = "c10::OptionalDeviceGuard guard_;"
         elif self.backend_index.dispatch_key == DispatchKey.MPS:
             # TODO: Move to OptionalMPSGuard.
@@ -712,7 +704,7 @@
             return None
 
         # TODO: Now, there is something interesting going on here.  In the code below,
-        # we generate CompositeExplicitAutogradWithMutations implementations of functional and inplace
+        # we generate CompositeExplicitAutogradNonFunctional implementations of functional and inplace
         # based on the out implementation.  But in fact, out is definable by
         # functional too (just not very efficiently), and this is honestly the
         # MORE likely situation for a backend implementor.  How do we pick?
@@ -723,7 +715,7 @@
         # of work to not register one of these "weak" definitions unless there
         # is a strong definition somewhere in the DAG!  So it's not implemented yet.
         if (
-            self.backend_index.dispatch_key == DispatchKey.CompositeExplicitAutogradWithMutations
+            self.backend_index.dispatch_key == DispatchKey.CompositeExplicitAutogradNonFunctional
             and f.func.kind() is SchemaKind.out
         ):
             # Never generate a default implementation for out, that's what you
@@ -779,7 +771,7 @@
                 class_name = f"structured_{meta.name(self.g)}_meta_{k.name}"
                 parent_class = f"at::meta::structured_{meta.name(self.g)}"
             elif (
-                self.backend_index.dispatch_key is DispatchKey.CompositeExplicitAutogradWithMutations
+                self.backend_index.dispatch_key is DispatchKey.CompositeExplicitAutogradNonFunctional
             ):
                 # TODO: dedup this branch
                 class_name = f"structured_{meta.name(self.g)}_default_backend_{k.name}"
@@ -871,7 +863,7 @@
 
             # With the expanded context, do the impl call (if not a meta
             # function)
-            if self.backend_index.dispatch_key == DispatchKey.CompositeExplicitAutogradWithMutations:
+            if self.backend_index.dispatch_key == DispatchKey.CompositeExplicitAutogradNonFunctional:
                 # TODO: https://github.com/pytorch/pytorch/issues/53023
                 out_sig_group = CppSignatureGroup.from_native_function(
                     self.g.out, method=False, fallback_binding=f.manual_cpp_binding
