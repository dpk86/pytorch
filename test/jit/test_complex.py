import torch
import os
import sys
from torch.testing._internal.jit_utils import JitTestCase, execWrapper
from torch.testing._internal.common_utils import IS_MACOS
from typing import List, Dict
from itertools import product
from textwrap import dedent
import cmath

# Make the helper files in test/ importable
pytorch_test_dir = os.path.dirname(os.path.dirname(os.path.realpath(__file__)))
sys.path.append(pytorch_test_dir)

class TestComplex(JitTestCase):
    def test_script(self):
        def fn(a: complex):
            return a

        self.checkScript(fn, (3 + 5j,))

    def test_complexlist(self):
        def fn(a: List[complex], idx: int):
            return a[idx]

        input = [1j, 2, 3 + 4j, -5, -7j]
        self.checkScript(fn, (input, 2))

    def test_complexdict(self):
        def fn(a: Dict[complex, complex], key: complex) -> complex:
            return a[key]

        input = {2 + 3j : 2 - 3j, -4.3 - 2j: 3j}
        self.checkScript(fn, (input, -4.3 - 2j))

    def test_pickle(self):
        class ComplexModule(torch.jit.ScriptModule):
            def __init__(self):
                super().__init__()
                self.a = 3 + 5j
                self.b = [2 + 3j, 3 + 4j, 0 - 3j, -4 + 0j]
                self.c = {2 + 3j : 2 - 3j, -4.3 - 2j: 3j}

            @torch.jit.script_method
            def forward(self, b: int):
                return b + 2j

        loaded = self.getExportImportCopy(ComplexModule())
        self.assertEqual(loaded.a, 3 + 5j)
        self.assertEqual(loaded.b, [2 + 3j, 3 + 4j, -3j, -4])
        self.assertEqual(loaded.c, {2 + 3j : 2 - 3j, -4.3 - 2j: 3j})
        self.assertEqual(loaded(2), 2 + 2j)

    def test_complex_parse(self):
        def fn(a: int, b: torch.Tensor, dim: int):
            # verifies `emitValueToTensor()` 's behavior
            b[dim] = 2.4 + 0.5j
            return (3 * 2j) + a + 5j - 7.4j - 4

        t1 = torch.tensor(1)
        t2 = torch.tensor([0.4, 1.4j, 2.35])

        self.checkScript(fn, (t1, t2, 2))

    def test_complex_constants_and_ops(self):
        vals = ([0.0, 1.0, 2.2, -1.0, -0.0, -2.2, 1, 0, 2]
                + [10.0 ** i for i in range(2)] + [-(10.0 ** i) for i in range(2)])
        complex_vals = tuple(complex(x, y) for x, y in product(vals, vals))

        funcs_template = dedent('''
            def func(a: complex):
                return cmath.{func_or_const}(a)
            ''')

        def checkCmath(func_name, funcs_template=funcs_template):
            funcs_str = funcs_template.format(func_or_const=func_name)
            scope = {}
            execWrapper(funcs_str, globals(), scope)
            cu = torch.jit.CompilationUnit(funcs_str)
            f_script = cu.func
            f = scope['func']

            if func_name in ['isinf', 'isnan', 'isfinite']:
                new_vals = vals + ([float('inf'), float('nan'), -1 * float('inf')])
                final_vals = tuple(complex(x, y) for x, y in product(new_vals, new_vals))
            else:
                final_vals = complex_vals

            for a in final_vals:
                res_python = None
                res_script = None
                try:
                    res_python = f(a)
                except Exception as e:
                    res_python = e
                try:
                    res_script = f_script(a)
                except Exception as e:
                    res_script = e

                if res_python != res_script:
                    if isinstance(res_python, Exception):
                        continue

                    msg = f"Failed on {func_name} with input {a}. Python: {res_python}, Script: {res_script}"
                    self.assertEqual(res_python, res_script, msg=msg)

        unary_ops = ['log', 'log10', 'sqrt', 'exp', 'sin', 'cos', 'asin', 'acos', 'atan', 'sinh', 'cosh',
                     'tanh', 'asinh', 'acosh', 'atanh', 'phase', 'isinf', 'isnan', 'isfinite']

        # --- Unary ops ---
        for op in unary_ops:
            checkCmath(op)

        def fn(x: complex):
            return abs(x)

        for val in complex_vals:
            self.checkScript(fn, (val, ))

        def pow_complex_float(x: complex, y: float):
            return pow(x, y)

        def pow_float_complex(x: float, y: complex):
            return pow(x, y)

        for (x, y) in list(itertools.product(vals, complex_vals)):
            # Reference: https://github.com/pytorch/pytorch/issues/54622
            if (x == 0):
                continue
            self.checkScript(pow_float_complex, (x, y))
            self.checkScript(pow_complex_float, (y, x))

        def pow_complex_complex(x: complex, y: complex):
            return pow(x, y)

        for x, y in zip(complex_vals, complex_vals):
            # Reference: https://github.com/pytorch/pytorch/issues/54622
            if (x == 0):
                continue
            self.checkScript(pow_complex_complex, (x, y))

        if not IS_MACOS:
            # --- Binary op ---
            def rect_fn(x: float, y: float):
                return cmath.rect(x, y)
            for x, y in product(vals, vals):
                self.checkScript(rect_fn, (x, y, ))

        func_constants_template = dedent('''
            def func():
                return cmath.{func_or_const}
            ''')
        float_consts = ['pi', 'e', 'tau', 'inf', 'nan']
        complex_consts = ['infj', 'nanj']
        for x in (float_consts + complex_consts):
            checkCmath(x, funcs_template=func_constants_template)

    def test_infj_nanj_pickle(self):
        class ComplexModule(torch.jit.ScriptModule):
            def __init__(self):
                super().__init__()
                self.a = 3 + 5j

            @torch.jit.script_method
            def forward(self, infj: int, nanj: int):
                if infj == 2:
                    return infj + cmath.infj
                else:
                    return nanj + cmath.nanj

        loaded = self.getExportImportCopy(ComplexModule())
        self.assertEqual(loaded(2, 3), 2 + cmath.infj)
        self.assertEqual(loaded(3, 4), 4 + cmath.nanj)

<<<<<<< HEAD
    def test_comparison_ops(self):
        def fn1(a: complex, b: complex):
            return a == b

        def fn2(a: complex, b: complex):
            return a != b

        x, y = 2 - 3j, 4j
        self.checkScript(fn1, (x, x))
        self.checkScript(fn1, (x, y))
        self.checkScript(fn2, (x, x))
        self.checkScript(fn1, (x, y))

    def test_div(self):
        def fn1(a: complex, b: complex):
            return a / b

        x, y = 2 - 3j, 4j
        self.checkScript(fn1, (x, y))
=======
    def test_complex_constructor(self):
        # Test all scalar types
        def fn_int(real: int, img: int):
            return complex(real, img)

        self.checkScript(fn_int, (0, 0, ))
        self.checkScript(fn_int, (-1234, 0, ))
        self.checkScript(fn_int, (0, -1256, ))
        self.checkScript(fn_int, (-167, -1256, ))

        def fn_float(real: float, img: float):
            return complex(real, img)

        self.checkScript(fn_float, (0.0, 0.0, ))
        self.checkScript(fn_float, (-1234.78, 0, ))
        self.checkScript(fn_float, (0, 56.18, ))
        self.checkScript(fn_float, (-1.9, -19.8, ))

        def fn_bool(real: bool, img: bool):
            return complex(real, img)

        self.checkScript(fn_bool, (True, True, ))
        self.checkScript(fn_bool, (False, False, ))
        self.checkScript(fn_bool, (False, True, ))
        self.checkScript(fn_bool, (True, False, ))

        def fn_bool_int(real: bool, img: int):
            return complex(real, img)

        self.checkScript(fn_bool_int, (True, 0, ))
        self.checkScript(fn_bool_int, (False, 0, ))
        self.checkScript(fn_bool_int, (False, -1, ))
        self.checkScript(fn_bool_int, (True, 3, ))

        def fn_int_bool(real: int, img: bool):
            return complex(real, img)

        self.checkScript(fn_int_bool, (0, True, ))
        self.checkScript(fn_int_bool, (0, False, ))
        self.checkScript(fn_int_bool, (-3, True, ))
        self.checkScript(fn_int_bool, (6, False, ))

        def fn_bool_float(real: bool, img: float):
            return complex(real, img)

        self.checkScript(fn_bool_float, (True, 0.0, ))
        self.checkScript(fn_bool_float, (False, 0.0, ))
        self.checkScript(fn_bool_float, (False, -1.0, ))
        self.checkScript(fn_bool_float, (True, 3.0, ))

        def fn_float_bool(real: float, img: bool):
            return complex(real, img)

        self.checkScript(fn_float_bool, (0.0, True, ))
        self.checkScript(fn_float_bool, (0.0, False, ))
        self.checkScript(fn_float_bool, (-3.0, True, ))
        self.checkScript(fn_float_bool, (6.0, False, ))

        def fn_float_int(real: float, img: int):
            return complex(real, img)

        self.checkScript(fn_float_int, (0.0, 1, ))
        self.checkScript(fn_float_int, (0.0, -1, ))
        self.checkScript(fn_float_int, (1.8, -3, ))
        self.checkScript(fn_float_int, (2.7, 8, ))

        def fn_int_float(real: int, img: float):
            return complex(real, img)

        self.checkScript(fn_int_float, (1, 0.0, ))
        self.checkScript(fn_int_float, (-1, 1.7, ))
        self.checkScript(fn_int_float, (-3, 0.0, ))
        self.checkScript(fn_int_float, (2, -8.9, ))

    def test_torch_complex_constructor_with_tensor(self):
        tensors = ([torch.rand(1), torch.randint(-5, 5, (1, )), torch.tensor([False])])

        def fn_tensor_float(real, img: float):
            return complex(real, img)

        def fn_tensor_int(real, img: int):
            return complex(real, img)

        def fn_tensor_bool(real, img: bool):
            return complex(real, img)

        def fn_float_tensor(real: float, img):
            return complex(real, img)

        def fn_int_tensor(real: int, img):
            return complex(real, img)

        def fn_bool_tensor(real: bool, img):
            return complex(real, img)

        for tensor in tensors:
            self.checkScript(fn_tensor_float, (tensor, 1.2))
            self.checkScript(fn_tensor_int, (tensor, 3))
            self.checkScript(fn_tensor_bool, (tensor, True))

            self.checkScript(fn_float_tensor, (1.2, tensor))
            self.checkScript(fn_int_tensor, (3, tensor))
            self.checkScript(fn_bool_tensor, (True, tensor))

        def fn_tensor_tensor(real, img):
            return complex(real, img) + complex(2)

        for x, y in product(tensors, tensors):
            self.checkScript(fn_tensor_tensor, (x, y, ))
>>>>>>> 17b6a645
<|MERGE_RESOLUTION|>--- conflicted
+++ resolved
@@ -124,12 +124,9 @@
         def pow_float_complex(x: float, y: complex):
             return pow(x, y)
 
-        for (x, y) in list(itertools.product(vals, complex_vals)):
-            # Reference: https://github.com/pytorch/pytorch/issues/54622
-            if (x == 0):
-                continue
-            self.checkScript(pow_float_complex, (x, y))
-            self.checkScript(pow_complex_float, (y, x))
+
+        self.checkScript(pow_float_complex, (2, 3j))
+        self.checkScript(pow_complex_float, (3j, 2))
 
         def pow_complex_complex(x: complex, y: complex):
             return pow(x, y)
@@ -173,134 +170,152 @@
         self.assertEqual(loaded(2, 3), 2 + cmath.infj)
         self.assertEqual(loaded(3, 4), 4 + cmath.nanj)
 
-<<<<<<< HEAD
+    def test_complex_constructor(self):
+        # Test all scalar types
+        def fn_int(real: int, img: int):
+            return complex(real, img)
+
+        self.checkScript(fn_int, (0, 0, ))
+        self.checkScript(fn_int, (-1234, 0, ))
+        self.checkScript(fn_int, (0, -1256, ))
+        self.checkScript(fn_int, (-167, -1256, ))
+
+        def fn_float(real: float, img: float):
+            return complex(real, img)
+
+        self.checkScript(fn_float, (0.0, 0.0, ))
+        self.checkScript(fn_float, (-1234.78, 0, ))
+        self.checkScript(fn_float, (0, 56.18, ))
+        self.checkScript(fn_float, (-1.9, -19.8, ))
+
+        def fn_bool(real: bool, img: bool):
+            return complex(real, img)
+
+        self.checkScript(fn_bool, (True, True, ))
+        self.checkScript(fn_bool, (False, False, ))
+        self.checkScript(fn_bool, (False, True, ))
+        self.checkScript(fn_bool, (True, False, ))
+
+        def fn_bool_int(real: bool, img: int):
+            return complex(real, img)
+
+        self.checkScript(fn_bool_int, (True, 0, ))
+        self.checkScript(fn_bool_int, (False, 0, ))
+        self.checkScript(fn_bool_int, (False, -1, ))
+        self.checkScript(fn_bool_int, (True, 3, ))
+
+        def fn_int_bool(real: int, img: bool):
+            return complex(real, img)
+
+        self.checkScript(fn_int_bool, (0, True, ))
+        self.checkScript(fn_int_bool, (0, False, ))
+        self.checkScript(fn_int_bool, (-3, True, ))
+        self.checkScript(fn_int_bool, (6, False, ))
+
+        def fn_bool_float(real: bool, img: float):
+            return complex(real, img)
+
+        self.checkScript(fn_bool_float, (True, 0.0, ))
+        self.checkScript(fn_bool_float, (False, 0.0, ))
+        self.checkScript(fn_bool_float, (False, -1.0, ))
+        self.checkScript(fn_bool_float, (True, 3.0, ))
+
+        def fn_float_bool(real: float, img: bool):
+            return complex(real, img)
+
+        self.checkScript(fn_float_bool, (0.0, True, ))
+        self.checkScript(fn_float_bool, (0.0, False, ))
+        self.checkScript(fn_float_bool, (-3.0, True, ))
+        self.checkScript(fn_float_bool, (6.0, False, ))
+
+        def fn_float_int(real: float, img: int):
+            return complex(real, img)
+
+        self.checkScript(fn_float_int, (0.0, 1, ))
+        self.checkScript(fn_float_int, (0.0, -1, ))
+        self.checkScript(fn_float_int, (1.8, -3, ))
+        self.checkScript(fn_float_int, (2.7, 8, ))
+
+        def fn_int_float(real: int, img: float):
+            return complex(real, img)
+
+        self.checkScript(fn_int_float, (1, 0.0, ))
+        self.checkScript(fn_int_float, (-1, 1.7, ))
+        self.checkScript(fn_int_float, (-3, 0.0, ))
+        self.checkScript(fn_int_float, (2, -8.9, ))
+
+    def test_torch_complex_constructor_with_tensor(self):
+        tensors = ([torch.rand(1), torch.randint(-5, 5, (1, )), torch.tensor([False])])
+
+        def fn_tensor_float(real, img: float):
+            return complex(real, img)
+
+        def fn_tensor_int(real, img: int):
+            return complex(real, img)
+
+        def fn_tensor_bool(real, img: bool):
+            return complex(real, img)
+
+        def fn_float_tensor(real: float, img):
+            return complex(real, img)
+
+        def fn_int_tensor(real: int, img):
+            return complex(real, img)
+
+        def fn_bool_tensor(real: bool, img):
+            return complex(real, img)
+
+        for tensor in tensors:
+            self.checkScript(fn_tensor_float, (tensor, 1.2))
+            self.checkScript(fn_tensor_int, (tensor, 3))
+            self.checkScript(fn_tensor_bool, (tensor, True))
+
+            self.checkScript(fn_float_tensor, (1.2, tensor))
+            self.checkScript(fn_int_tensor, (3, tensor))
+            self.checkScript(fn_bool_tensor, (True, tensor))
+
+        def fn_tensor_tensor(real, img):
+            return complex(real, img) + complex(2)
+
+        for x, y in product(tensors, tensors):
+            self.checkScript(fn_tensor_tensor, (x, y, ))
+
     def test_comparison_ops(self):
         def fn1(a: complex, b: complex):
             return a == b
 
         def fn2(a: complex, b: complex):
+            return a != b
+
+        def fn3(a: complex, b: float):
+            return a == b
+
+        def fn4(a: complex, b: float):
             return a != b
 
         x, y = 2 - 3j, 4j
         self.checkScript(fn1, (x, x))
         self.checkScript(fn1, (x, y))
         self.checkScript(fn2, (x, x))
-        self.checkScript(fn1, (x, y))
+        self.checkScript(fn2, (x, y))
+
+        x1, y1 = 1+0j, 1.0
+        self.checkScript(fn3, (x1, y1))
+        self.checkScript(fn4, (x1, y1))
+
+        def fn5(a: complex, b: int):
+            return a == b
+        def fn6(a: complex, b: int):
+            return a != b
+
+        with self.assertRaises(RuntimeError):
+            self.checkScript(fn5, (x1, 1))
+        with self.assertRaises(RuntimeError):
+            self.checkScript(fn6, (x1, 1))
 
     def test_div(self):
         def fn1(a: complex, b: complex):
             return a / b
 
         x, y = 2 - 3j, 4j
-        self.checkScript(fn1, (x, y))
-=======
-    def test_complex_constructor(self):
-        # Test all scalar types
-        def fn_int(real: int, img: int):
-            return complex(real, img)
-
-        self.checkScript(fn_int, (0, 0, ))
-        self.checkScript(fn_int, (-1234, 0, ))
-        self.checkScript(fn_int, (0, -1256, ))
-        self.checkScript(fn_int, (-167, -1256, ))
-
-        def fn_float(real: float, img: float):
-            return complex(real, img)
-
-        self.checkScript(fn_float, (0.0, 0.0, ))
-        self.checkScript(fn_float, (-1234.78, 0, ))
-        self.checkScript(fn_float, (0, 56.18, ))
-        self.checkScript(fn_float, (-1.9, -19.8, ))
-
-        def fn_bool(real: bool, img: bool):
-            return complex(real, img)
-
-        self.checkScript(fn_bool, (True, True, ))
-        self.checkScript(fn_bool, (False, False, ))
-        self.checkScript(fn_bool, (False, True, ))
-        self.checkScript(fn_bool, (True, False, ))
-
-        def fn_bool_int(real: bool, img: int):
-            return complex(real, img)
-
-        self.checkScript(fn_bool_int, (True, 0, ))
-        self.checkScript(fn_bool_int, (False, 0, ))
-        self.checkScript(fn_bool_int, (False, -1, ))
-        self.checkScript(fn_bool_int, (True, 3, ))
-
-        def fn_int_bool(real: int, img: bool):
-            return complex(real, img)
-
-        self.checkScript(fn_int_bool, (0, True, ))
-        self.checkScript(fn_int_bool, (0, False, ))
-        self.checkScript(fn_int_bool, (-3, True, ))
-        self.checkScript(fn_int_bool, (6, False, ))
-
-        def fn_bool_float(real: bool, img: float):
-            return complex(real, img)
-
-        self.checkScript(fn_bool_float, (True, 0.0, ))
-        self.checkScript(fn_bool_float, (False, 0.0, ))
-        self.checkScript(fn_bool_float, (False, -1.0, ))
-        self.checkScript(fn_bool_float, (True, 3.0, ))
-
-        def fn_float_bool(real: float, img: bool):
-            return complex(real, img)
-
-        self.checkScript(fn_float_bool, (0.0, True, ))
-        self.checkScript(fn_float_bool, (0.0, False, ))
-        self.checkScript(fn_float_bool, (-3.0, True, ))
-        self.checkScript(fn_float_bool, (6.0, False, ))
-
-        def fn_float_int(real: float, img: int):
-            return complex(real, img)
-
-        self.checkScript(fn_float_int, (0.0, 1, ))
-        self.checkScript(fn_float_int, (0.0, -1, ))
-        self.checkScript(fn_float_int, (1.8, -3, ))
-        self.checkScript(fn_float_int, (2.7, 8, ))
-
-        def fn_int_float(real: int, img: float):
-            return complex(real, img)
-
-        self.checkScript(fn_int_float, (1, 0.0, ))
-        self.checkScript(fn_int_float, (-1, 1.7, ))
-        self.checkScript(fn_int_float, (-3, 0.0, ))
-        self.checkScript(fn_int_float, (2, -8.9, ))
-
-    def test_torch_complex_constructor_with_tensor(self):
-        tensors = ([torch.rand(1), torch.randint(-5, 5, (1, )), torch.tensor([False])])
-
-        def fn_tensor_float(real, img: float):
-            return complex(real, img)
-
-        def fn_tensor_int(real, img: int):
-            return complex(real, img)
-
-        def fn_tensor_bool(real, img: bool):
-            return complex(real, img)
-
-        def fn_float_tensor(real: float, img):
-            return complex(real, img)
-
-        def fn_int_tensor(real: int, img):
-            return complex(real, img)
-
-        def fn_bool_tensor(real: bool, img):
-            return complex(real, img)
-
-        for tensor in tensors:
-            self.checkScript(fn_tensor_float, (tensor, 1.2))
-            self.checkScript(fn_tensor_int, (tensor, 3))
-            self.checkScript(fn_tensor_bool, (tensor, True))
-
-            self.checkScript(fn_float_tensor, (1.2, tensor))
-            self.checkScript(fn_int_tensor, (3, tensor))
-            self.checkScript(fn_bool_tensor, (True, tensor))
-
-        def fn_tensor_tensor(real, img):
-            return complex(real, img) + complex(2)
-
-        for x, y in product(tensors, tensors):
-            self.checkScript(fn_tensor_tensor, (x, y, ))
->>>>>>> 17b6a645
+        self.checkScript(fn1, (x, y))