# Owner(s): ["module: type promotion"]

from functools import (partial, wraps)
import itertools
import unittest

import torch

<<<<<<< HEAD
from torch.testing import make_tensor
from torch.testing._internal.common_utils import (TestCase, run_tests, load_tests,
=======
from torch.testing._internal.common_utils import (TestCase, run_tests, load_tests, make_tensor,
>>>>>>> 928c4d95
                                                  TEST_NUMPY, torch_to_numpy_dtype_dict, numpy_to_torch_dtype_dict)
from torch.testing._internal.common_device_type import (instantiate_device_type_tests, onlyNativeDeviceTypes,
                                                        dtypes, onlyCPU, expectedFailureMeta, skipMeta)
from torch.testing._internal.common_dtype import (
    all_types_and_complex_and, get_all_math_dtypes, floating_types, get_all_dtypes
)
from torch.testing._creation import (
    float_to_corresponding_complex_type_map
)


import numpy as np

# load_tests from torch.testing._internal.common_utils is used to automatically filter tests for
# sharding on sandcastle. This line silences flake warnings
load_tests = load_tests

# Not thread-safe decorator that runs the decorated test once with
# the default dtype being torch.float and again with the default dtype
# being torch.double.
def float_double_default_dtype(fn):
    @wraps(fn)
    def wrapped_fn(*args, **kwargs):
        cur_dtype = torch.get_default_dtype()
        try:
            torch.set_default_dtype(torch.float)
            fn(*args, **kwargs)
            torch.set_default_dtype(torch.double)
            fn(*args, **kwargs)
        finally:
            torch.set_default_dtype(cur_dtype)

    return wrapped_fn

class TestTypePromotion(TestCase):

    # In-place operations don't promote.
    # `int+float -> float` but `int.add_(float)` is rejected as an error.
    # Promoting inplace would require re-allocating and copying the memory of the
    # tensor data, since element size could change.
    @float_double_default_dtype
    def test_inplace(self, device):
        int_tensor = torch.ones([4, 4, 4], dtype=torch.int32, device=device)

        self.assertRaisesRegex(RuntimeError, "can't be cast to", lambda: int_tensor.add_(1.5))

        expected = torch.ones([4, 4, 4], dtype=torch.int32, device=device)

        long_tensor = torch.ones([4, 4, 4], dtype=torch.int64, device=device)
        int_tensor.add_(long_tensor)
        int_tensor.add_(1)
        three = expected + 2
        self.assertEqual(int_tensor, three)
        self.assertEqual(int_tensor.dtype, torch.int32)

        bool_tensor = torch.tensor([1, 1, 1], dtype=torch.bool, device=device)
        uint8_tensor = torch.tensor([1, 1, 1], dtype=torch.uint8, device=device)
        # We treat bool as a separate category, which means uint8 cannot cast to bool.
        self.assertRaisesRegex(RuntimeError, "can't be cast to", lambda: bool_tensor.add_(uint8_tensor))

        # We allow demotion from signed to unsigned, unlike numpy, because:
        # * We don't want the performance penalty of inspecting scalar values.
        # * We don't want 'signed' to be considered a distinct 'category'
        # in promotion rules.
        # We don't want signed to be a separate category because if it was,
        # uint16_tensor + 5 would result in a long_tensor, which is not what we want.
        int16_tensor = torch.tensor([1, 1, 1], dtype=torch.int16, device=device)
        uint8_tensor *= int16_tensor

    @float_double_default_dtype
    def test_unsigned(self, device):
        dont_promote = torch.ones(3, dtype=torch.uint8, device=device) + 5
        self.assertEqual(dont_promote.dtype, torch.uint8)

    # some basic examples

    @float_double_default_dtype
    def test_int_promotion(self, device):
        a = torch.ones([4, 4, 4], dtype=torch.int32, device=device)
        b = torch.ones([4, 4, 4], dtype=torch.int64, device=device)
        c = a + b
        self.assertEqual(c, b + b)
        self.assertEqual(c.dtype, torch.int64)

    @float_double_default_dtype
    def test_float_promotion(self, device):
        def test_promotion(dtype_float, dtype_double):
            a = torch.ones([4, 4, 4], dtype=dtype_float, device=device)
            b = torch.ones([4, 4, 4], dtype=dtype_double, device=device)
            c = a + b
            self.assertEqual(c, b + b)
            self.assertEqual(c.dtype, dtype_double)
            c = b + a
            self.assertEqual(c, b + b)
            self.assertEqual(c.dtype, dtype_double)
        test_promotion(torch.float, torch.double)

    @float_double_default_dtype
    def test_complex_promotion(self, device):
        def test_promotion(dtype_float, dtype_double):
            a = torch.ones([4, 4, 4], dtype=dtype_float, device=device)
            b = torch.ones([4, 4, 4], dtype=dtype_double, device=device)
            c = a + b
            self.assertEqual(c, b + b)
            self.assertEqual(c.dtype, dtype_double)
            c = b + a
            self.assertEqual(c, b + b)
            self.assertEqual(c.dtype, dtype_double)

        test_promotion(torch.complex64, torch.complex128)

        a = torch.randn(3, dtype=torch.complex64, device=device)
        self.assertEqual((a * 5).dtype, torch.complex64)
        # not a "wrapped number"
        other = torch.tensor(5.5, dtype=torch.double, device=device)
        self.assertEqual((a + other).dtype, torch.complex64)

        def make_scalar_tensor(dtype):
            return make_tensor((), dtype=dtype, device=device)

        def make_1d_tensor(dtype):
            return make_tensor((3,), dtype=dtype, device=device)

        def complex_scalar_tensor_test(s, t):
            # As per type promotion rules,
            # Complex Scalar and Float Tensor -> Complex Tensor with Value type of Float Tensor
            # Complex Scalar and Integral Tensor -> Complex Tensor with Value type of Complex Scalar

            if t.dtype.is_floating_point:
                # defaults to return complex64 (for bfloat16)
                expected_dtype = float_to_corresponding_complex_type_map.get(t.dtype, torch.complex64)
            else:  # integral tensor
                if isinstance(s, torch.Tensor):
                    expected_dtype = s.dtype
                else:
                    expected_dtype = float_to_corresponding_complex_type_map[torch.get_default_dtype()]
            self.assertEqual((s * t).dtype, expected_dtype)
            self.assertEqual((t * s).dtype, expected_dtype)
            self.assertEqual(torch.result_type(s, t), expected_dtype)
            self.assertEqual(torch.result_type(t, s), expected_dtype)

        if torch.device(device).type != 'xla':
            # chalf is not supported on XLA
            s = make_scalar_tensor(dtype=torch.chalf)
            # Same Value type
            t = make_1d_tensor(dtype=torch.half)
            # 0-D Tensor X 1-D Tensor
            complex_scalar_tensor_test(s, t)
            # Python Scalar X 1-D Tensor
            complex_scalar_tensor_test(s.item(), t)

            # Higher Value Type
            t = make_1d_tensor(dtype=torch.float)
            complex_scalar_tensor_test(s, t)
            complex_scalar_tensor_test(s.item(), t)

            # Special Case
            t = make_1d_tensor(dtype=torch.bfloat16)
            complex_scalar_tensor_test(s, t)
            complex_scalar_tensor_test(s.item(), t)

            # Integral Tensor
            t = make_1d_tensor(dtype=torch.long)
            complex_scalar_tensor_test(s, t)
            complex_scalar_tensor_test(s.item(), t)

        # CFloat Scalar
        s = make_scalar_tensor(dtype=torch.cfloat)
        # Lower Value type than CFloat
        t = make_1d_tensor(dtype=torch.half)
        complex_scalar_tensor_test(s, t)
        complex_scalar_tensor_test(s.item(), t)

        # Higher Value type than CFloat
        t = make_1d_tensor(dtype=torch.double)
        complex_scalar_tensor_test(s, t)
        complex_scalar_tensor_test(s.item(), t)

        # Integral Tensor
        t = make_1d_tensor(dtype=torch.long)
        # 0-D Tensor X 1-D Tensor
        complex_scalar_tensor_test(s, t)
        # Python Scalar X 1-D Tensor
        complex_scalar_tensor_test(s.item(), t)

        # CDouble Scalar
        s = make_scalar_tensor(dtype=torch.cdouble)

        # Lower Value type than CDouble
        t = make_1d_tensor(dtype=torch.float)
        complex_scalar_tensor_test(s, t)
        complex_scalar_tensor_test(s.item(), t)

        # Special Case
        t = make_1d_tensor(dtype=torch.bfloat16)
        complex_scalar_tensor_test(s, t)
        complex_scalar_tensor_test(s.item(), t)

    @float_double_default_dtype
    def test_complex_scalar_mult_tensor_promotion(self, device):
        a = 1j * torch.ones(2, device=device)
        a = a + 1j
        b = torch.tensor([2j, 2j], device=device)
        self.assertEqual(a, b)
        self.assertEqual(a.dtype, b.dtype)

    @float_double_default_dtype
    def test_add_wrapped(self, device):
        a = torch.ones([4, 4, 4], dtype=torch.int, device=device)
        b = 1
        c = a + b
        self.assertEqual(c, a + a)
        self.assertEqual(c.dtype, torch.int)

    @float_double_default_dtype
    def test_int_to_float(self, device):
        a = torch.ones([4, 4, 4], dtype=torch.int32, device=device)
        b = torch.ones([4, 4, 4], dtype=torch.float, device=device)
        c = a + b
        self.assertEqual(c.dtype, torch.float32)

    # some examples from:
    # https://github.com/pytorch/pytorch/issues/9515

    @float_double_default_dtype
    def test_from_issue(self, device):
        a = torch.rand(3, dtype=torch.float32, device=device)
        u = torch.tensor([0, 0, 1], dtype=torch.uint8, device=device)
        self.assertEqual((a * 5).dtype, torch.float32)
        self.assertEqual((u + 1).dtype, torch.uint8)
        self.assertEqual((u + 1000).dtype, torch.uint8)  # integer overflow

        # not a "wrapped number"
        other = torch.tensor(5.5, dtype=torch.double, device=device)

        self.assertEqual((u + 5.5).dtype, torch.get_default_dtype())
        self.assertEqual((u + other).dtype, torch.double)
        # adding a 0-dim tensor to a float doesn't promote to double unless first
        # type was integral.
        self.assertEqual((a + other).dtype, torch.float32)

    @float_double_default_dtype
    def test_half(self, device):
        half = torch.tensor(5.5, dtype=torch.float16, device=device)
        self.assertEqual((half + 2.2).dtype, torch.float16)
        self.assertEqual((half + 100000).dtype, torch.float16)  # inf
        default_tensor = torch.tensor(100000.0, device=device)
        self.assertEqual((half + default_tensor).dtype, torch.get_default_dtype())

    def test_bfloat16(self, device):
        # with scalar
        bf = torch.tensor(5.5, dtype=torch.bfloat16, device=device)
        for scalar in (2.2, 5, 100000):   # bf + 100000 is inf
            self.assertEqual((bf + scalar).dtype, torch.bfloat16)
            self.assertEqual(scalar + bf, bf + scalar)

        for scalar in (complex(1, 1), complex(-2, 0), complex(0, -3)):
            self.assertEqual((bf + scalar).dtype, torch.cfloat)
            self.assertEqual(bf + scalar, scalar + bf)

        # with tensor
        for dtype in all_types_and_complex_and(torch.half, torch.bfloat16, torch.bool):
            t = torch.tensor(1, dtype=dtype, device=device)
            self.assertEqual(bf + t, t + bf)
            if dtype in (torch.float16, torch.float32, torch.float64, torch.cfloat, torch.cdouble):
                # Handles bfloat16 x float16 -> float32 promotion
                expected_dtype = dtype if dtype != torch.half else torch.float32
            elif dtype is torch.chalf:
                expected_dtype = torch.cfloat
            elif dtype in (torch.bool, torch.uint8,
                           torch.int8, torch.int16, torch.int32, torch.int64, torch.bfloat16):
                expected_dtype = torch.bfloat16
            else:
                raise AssertionError(f'Missing dtype {dtype} not tested.')

            self.assertEqual(torch.promote_types(dtype, torch.bfloat16), expected_dtype)
            self.assertEqual(torch.promote_types(torch.bfloat16, dtype), expected_dtype)
            self.assertEqual((bf + t).dtype, expected_dtype)

    @onlyNativeDeviceTypes
    def test_complex_half(self, device):
        # with scalar
        chalf = torch.tensor(5.5, dtype=torch.chalf, device=device)
        for scalar in (2.2, 5, 100000):   # chalf + 100000 is inf
            self.assertEqual((chalf * scalar).dtype, torch.chalf)
            self.assertEqual(scalar * chalf, chalf * scalar)

        for scalar in (complex(1, 1), complex(-2, 0), complex(0, -3)):
            self.assertEqual((chalf * scalar).dtype, torch.chalf)
            self.assertEqual(chalf * scalar, scalar * chalf)

        # with tensor
        dtypes = all_types_and_complex_and(torch.chalf, torch.half, torch.bfloat16, torch.bool)
        for dtype in dtypes:
            t = torch.tensor(1, dtype=dtype, device=device)
            self.assertEqual(chalf * t, t * chalf)
            if dtype in (torch.float16, torch.chalf):
                expected_dtype = torch.chalf
            elif dtype in (torch.float, torch.double, torch.bfloat16):
                expected_dtype = torch.cdouble if dtype is torch.double else torch.cfloat
            elif dtype in (torch.cfloat, torch.cdouble):
                expected_dtype = dtype
            elif dtype in (torch.bool, torch.uint8,
                           torch.int8, torch.int16, torch.int32, torch.int64):
                expected_dtype = torch.chalf
            else:
                raise AssertionError(f'Missing dtype {dtype} not tested.')

            self.assertEqual(torch.promote_types(dtype, torch.chalf), expected_dtype)
            self.assertEqual(torch.promote_types(torch.chalf, dtype), expected_dtype)
            self.assertEqual((chalf * t).dtype, expected_dtype)

    @float_double_default_dtype
    def test_alternate_result(self, device):
        f = torch.tensor([1, 1, 1, 1], dtype=torch.float, device=device)
        o = torch.tensor([0, 0, 0, 0], dtype=torch.long, device=device)
        self.assertRaisesRegex(RuntimeError,
                               "can't be cast to",
                               lambda: torch.add(f, f, out=o))
        d = torch.tensor([1, 1, 1, 1], dtype=torch.double, device=device)
        torch.add(f, f, out=d)
        self.assertEqual(d.dtype, torch.double)
        # TODO(#38095): Replace assertEqualIgnoreType. See issue #38095
        self.assertEqualIgnoreType(f + f, d)

    @float_double_default_dtype
    def test_mixed_type_backward(self, device):
        f = torch.ones([3, 3], dtype=torch.float, requires_grad=True, device=device)
        ten = torch.tensor([10.], dtype=torch.double, device=device)
        tens = f * ten
        s = (tens + 2).sum()
        s.backward()
        # TODO(#38095): Replace assertEqualIgnoreType. See issue #38095
        self.assertEqualIgnoreType(f.grad, tens)

        # If we don't convert the returned grad_input to the actual input type
        # we get an error like:
        # RuntimeError: Function SubBackward0 returned an invalid gradient at index 0 - expected type \
        # torch.FloatTensor but got torch.DoubleTensor
        f_dtypes = [torch.float, torch.double]
        if self.device_type == 'cuda':
            f_dtypes = f_dtypes + [torch.half]
        i_dtypes = [torch.int, torch.long]
        for func in [torch.add, torch.sub, torch.rsub, torch.mul, torch.div]:
            for dtype1, dtype2 in itertools.product(f_dtypes, f_dtypes + i_dtypes):
                x = torch.ones(10, requires_grad=True, dtype=dtype1, device=device)
                y = torch.ones(10, dtype=dtype2, device=device)
                func(x, y).sum().backward()

    def _get_test_tensor(self, device, dtype, remove_zeros=False):
        shape = [5, 5, 5]
        if dtype == torch.bool:
            tensor = torch.randint(int(remove_zeros), 2, shape, device=device, dtype=dtype)
        elif dtype.is_floating_point or dtype.is_complex:
            # "_th_normal_ not supported on CPUType for Half" so simpler create and convert
            tensor = torch.randn(shape, device=device)
            tensor = tensor.to(dtype)
            if remove_zeros:
                tensor[torch.abs(tensor) < 0.05] = 5
        else:
            tensor = torch.randint(-5 if dtype.is_signed else 0, 10, shape, device=device, dtype=dtype)
            if remove_zeros:
                tensor[tensor == 0] = 5
        return tensor

    # verifies that torch.<op>(first, second) is the same as
    # torch.<op>(first.to(common_dtype), second.to(common_dtype)) in cases where that should hold.
    @float_double_default_dtype
    def test_many_promotions(self, device):
        # Can also include half on CPU in cases where it will be promoted to a
        # supported dtype
        dtypes1 = get_all_math_dtypes('cuda')
        dtypes2 = get_all_math_dtypes(device)
        ops = [torch.add, torch.sub, torch.mul, torch.div, torch.rsub]
        for dt1, dt2 in itertools.product(dtypes1, dtypes2):
            for op, non_contiguous in itertools.product(ops, [True, False]):
                common_dtype = torch.promote_types(dt1, dt2)
                if common_dtype == torch.half and self.device_type == 'cpu':
                    continue
                if op == torch.sub and common_dtype != torch.bool:
                    # Subtraction, the `-` operator, with a bool tensor is not supported.
                    continue
                first = self._get_test_tensor(device, dt1)
                second = self._get_test_tensor(device, dt2, op == torch.div)
                # test ops with non-contiguous tensors
                if non_contiguous:
                    first = first.transpose(0, 2)
                    second = second.transpose(2, 1)
                    self.assertNotEqual(first.stride(), second.stride(),
                                        msg="some non-contiguous issues could be missed if tensors have same strides")

                self.assertEqual(not first.is_contiguous(), non_contiguous)
                self.assertEqual(not second.is_contiguous(), non_contiguous)
                result = op(first, second)
                expected = op(first.to(common_dtype), second.to(common_dtype))
                self.assertEqual(result.dtype, expected.dtype, msg='{} with {}, {}'.format(op.__name__, dt1, dt2))
                self.assertEqual(result, expected, msg='{} with {}, {}'.format(op.__name__, dt1, dt2))

    @float_double_default_dtype
    def test_non_promoting_ops(self, device):
        x = torch.ones(4, dtype=torch.double, device=device)
        with self.assertRaises(RuntimeError):
            torch.lerp(x, torch.ones(4, dtype=torch.float, device=device), 1)

    @float_double_default_dtype
    def test_alpha_mismatch(self, device):
        x = torch.ones(4, dtype=torch.int, device=device)
        err = 'alpha must not be'
        self.assertRaisesRegex(RuntimeError, err,
                               lambda: torch.add(x, x, alpha=1.1))
        x = x.to(torch.bool)
        self.assertRaisesRegex(RuntimeError, err,
                               lambda: torch.add(x, x, alpha=1.1))
        self.assertEqual(x + x, torch.add(x, x, alpha=True))

    @float_double_default_dtype
    def test_booleans(self, device):
        onedim = torch.tensor([True], device=device)

        self.assertEqual(onedim + onedim, onedim)
        self.assertEqual(onedim + True, onedim)
        self.assertEqual(torch.add(True, True), True)
        self.assertEqual(torch.add(False, False), False)
        self.assertEqual(torch.add(False, True), True)

        self.assertRaisesRegex(RuntimeError, "Boolean alpha only supported",
                               lambda: torch.add(1, 1, alpha=True))
        self.assertEqual(torch.add(torch.tensor(True, device=device),
                         torch.tensor(True, device=device), True),
                         torch.tensor(True, device=device))

    @float_double_default_dtype
    def test_create_bool_tensors(self, device):
        expected = torch.tensor([0], dtype=torch.int64, device=device)
        self.assertEqual(torch.arange(False, True, device=device), expected)
        self.assertEqual(torch.arange(True, device=device), expected)
        expected = torch.tensor([0, 0.5], dtype=torch.get_default_dtype(), device=device)
        # TODO(#38095): Replace assertEqualIgnoreType. See issue #38095
        self.assertEqualIgnoreType(torch.arange(False, True, 0.5, device=device), expected)
        expected = torch.ones(0, dtype=torch.int64, device=device)
        self.assertEqual(torch.arange(False, False, device=device), expected)

        bool_tensor_lin = torch.linspace(False, True, steps=100, device=device)
        int_tensor_lin = torch.linspace(0, 1, steps=100, device=device)
        self.assertEqual(bool_tensor_lin, int_tensor_lin)
        bool_tensor_log = torch.linspace(False, True, steps=100, device=device)
        int_tensor_log = torch.linspace(0, 1, steps=100, device=device)
        self.assertEqual(bool_tensor_log, int_tensor_log)

        # this seems like odd behavior but ints also create float tensors, numpy doesn't have this function.
        self.assertEqual(torch.scalar_tensor(False, device=device), torch.tensor(0., device=device))

    @dtypes(*itertools.product(all_types_and_complex_and(torch.half, torch.bfloat16, torch.bool),
                               all_types_and_complex_and(torch.half, torch.bfloat16, torch.bool)))
    def test_result_type(self, device, dtypes):
        "Test result_type for tensor vs tensor and scalar vs scalar."

        def _get_dtype(x):
            "Get the dtype of x if x is a tensor. If x is a scalar, get its corresponding dtype if it were a tensor."
            if torch.is_tensor(x):
                return x.dtype
            elif isinstance(x, bool):
                return torch.bool
            elif isinstance(x, int):
                return torch.int64
            elif isinstance(x, float):
                return torch.float32
            elif isinstance(x, complex):
                return torch.complex64
            else:
                raise AssertionError(f"Unkonwn type {x}")

        # tensor against tensor
        a_tensor = torch.tensor((0, 1), device=device, dtype=dtypes[0])
        a_single_tensor = torch.tensor(1, device=device, dtype=dtypes[0])
        a_scalar = a_single_tensor.item()
        b_tensor = torch.tensor((1, 0), device=device, dtype=dtypes[1])
        b_single_tensor = torch.tensor(1, device=device, dtype=dtypes[1])
        b_scalar = b_single_tensor.item()
        combo = ((a_tensor, a_single_tensor, a_scalar), (b_tensor, b_single_tensor, b_scalar))
        for a, b in itertools.product(*combo):
            dtype_a = _get_dtype(a)
            dtype_b = _get_dtype(b)
            try:
                result = a + b
            except RuntimeError:
                with self.assertRaises(RuntimeError):
                    torch.promote_types(dtype_a, dtype_b)
                with self.assertRaises(RuntimeError):
                    torch.result_type(a, b)
            else:
                dtype_res = _get_dtype(result)
                if a is a_scalar and b is b_scalar and dtype_a == torch.bool and dtype_b == torch.bool:
                    # special case: in Python, True + True is an integer
                    self.assertEqual(dtype_res, torch.int64, f"a == {a}, b == {b}")
                else:
                    self.assertEqual(dtype_res, torch.result_type(a, b), f"a == {a}, b == {b}")
                if a is a_scalar and b is b_scalar:  # Python internal type determination is good enough in this case
                    continue
                if any(a is a0 and b is b0 for a0, b0 in zip(*combo)):  # a and b belong to the same class
                    self.assertEqual(dtype_res, torch.promote_types(dtype_a, dtype_b), f"a == {a}, b == {b}")

    # Spot check some result type for tensor against scalar (including single-element tensor).
    @float_double_default_dtype
    def test_result_type_tensor_vs_scalar(self, device):
        def _test_spot(a, b, res_dtype):
            self.assertEqual(torch.result_type(a, b), res_dtype)
            self.assertEqual(torch.result_type(b, a), res_dtype)

        _test_spot(torch.tensor([1, 2], dtype=torch.half, device=device),
                   torch.tensor(1, dtype=torch.long, device=device), torch.half)
        _test_spot(torch.tensor(1, dtype=torch.float, device=device),
                   torch.tensor([1, 2], dtype=torch.double, device=device), torch.double)
        _test_spot(torch.tensor(1, dtype=torch.int, device=device), 1, torch.int)
        _test_spot(torch.tensor(1, device=device), 1., torch.get_default_dtype())
        _test_spot(torch.tensor(1, dtype=torch.long, device=device),
                   torch.tensor([1, 1], dtype=torch.int, device=device), torch.int)
        _test_spot(torch.tensor([1., 1.], dtype=torch.float, device=device), 1., torch.float)
        _test_spot(torch.tensor([1., 1.], dtype=torch.complex64, device=device),
                   torch.tensor(1., dtype=torch.complex128, device=device), torch.complex64)
        _test_spot(torch.tensor([1., 1.], dtype=torch.complex128, device=device),
                   torch.tensor(1., dtype=torch.complex64, device=device), torch.complex128)
        _test_spot(torch.tensor([1, 1], dtype=torch.bool, device=device), 1., torch.get_default_dtype())

    @float_double_default_dtype
    def test_can_cast(self, device):
        self.assertTrue(torch.can_cast(torch.double, torch.float))
        self.assertFalse(torch.can_cast(torch.float, torch.int))

    @float_double_default_dtype
    def test_comparison_ops_with_type_promotion(self, device):
        value_for_type = {
            torch.uint8: (1 << 5),
            torch.int8: (1 << 5),
            torch.int16: (1 << 10),
            torch.int32: (1 << 20),
            torch.int64: (1 << 35),
            torch.float16: (1 << 10),
            torch.float32: (1 << 20),
            torch.float64: (1 << 35),
            torch.complex64: (1 << 20),
            torch.complex128: (1 << 35)
        }
        comparison_ops = [
            dict(
                name="lt",
                out_op=lambda x, y, d: torch.lt(x, y, out=torch.empty(0, dtype=torch.bool, device=d)),
                ret_op=lambda x, y: torch.lt(x, y),
                compare_op=lambda x, y: x < y,
            ),
            dict(
                name="le",
                out_op=lambda x, y, d: torch.le(x, y, out=torch.empty(0, dtype=torch.bool, device=d)),
                ret_op=lambda x, y: torch.le(x, y),
                compare_op=lambda x, y: x <= y,
            ),
            dict(
                name="gt",
                out_op=lambda x, y, d: torch.gt(x, y, out=torch.empty(0, dtype=torch.bool, device=d)),
                ret_op=lambda x, y: torch.gt(x, y),
                compare_op=lambda x, y: x > y,
            ),
            dict(
                name="ge",
                out_op=lambda x, y, d: torch.ge(x, y, out=torch.empty(0, dtype=torch.bool, device=d)),
                ret_op=lambda x, y: torch.ge(x, y),
                compare_op=lambda x, y: x >= y,
            ),
            dict(
                name="eq",
                out_op=lambda x, y, d: torch.eq(x, y, out=torch.empty(0, dtype=torch.bool, device=d)),
                ret_op=lambda x, y: torch.eq(x, y),
                compare_op=lambda x, y: x == y,
            ),
            dict(
                name="ne",
                out_op=lambda x, y, d: torch.ne(x, y, out=torch.empty(0, dtype=torch.bool, device=d)),
                ret_op=lambda x, y: torch.ne(x, y),
                compare_op=lambda x, y: x != y,
            ),
        ]
        for op in comparison_ops:
            for dt1 in get_all_math_dtypes(device):
                for dt2 in get_all_math_dtypes(device):
                    if (dt1.is_complex or dt2.is_complex) and not (op["name"] == "eq" or op["name"] == "ne"):
                        continue
                    val1 = value_for_type[dt1]
                    val2 = value_for_type[dt2]
                    t1 = torch.tensor([val1], dtype=dt1, device=device)
                    t2 = torch.tensor([val2], dtype=dt2, device=device)
                    expected = torch.tensor([op["compare_op"](val1, val2)], dtype=torch.bool)

                    out_res = op["out_op"](t1, t2, device)
                    self.assertEqual(out_res, expected)
                    self.assertTrue(out_res.dtype == torch.bool)
                    self.assertTrue(t1.dtype == dt1)
                    self.assertTrue(t2.dtype == dt2)

                    out_res = op["ret_op"](t1, t2)
                    self.assertEqual(out_res, expected)
                    self.assertTrue(out_res.dtype == torch.bool)
                    self.assertTrue(t1.dtype == dt1)
                    self.assertTrue(t2.dtype == dt2)

                    # test that comparing a zero dim tensor with another zero dim tensor has type promotion behavior
                    t1 = torch.tensor(val1, dtype=dt1, device=device)
                    t2 = torch.tensor(val2, dtype=dt2, device=device)
                    expected = torch.tensor(op["compare_op"](val1, val2), dtype=torch.bool)

                    out_res = op["out_op"](t1, t2, device)
                    self.assertEqual(out_res, expected)
                    self.assertTrue(out_res.dtype == torch.bool)
                    self.assertTrue(t1.dtype == dt1)
                    self.assertTrue(t2.dtype == dt2)

                    out_res = op["ret_op"](t1, t2)
                    self.assertEqual(out_res, expected)
                    self.assertTrue(out_res.dtype == torch.bool)
                    self.assertTrue(t1.dtype == dt1)
                    self.assertTrue(t2.dtype == dt2)

    # XLA tests fail for self.assertRaises for complex dtypes
    @onlyNativeDeviceTypes
    def test_complex_assertraises(self, device):
        comparison_ops = [
            dict(name="lt", compare_op=lambda x, y: x < y, ),
            dict(name="le", compare_op=lambda x, y: x <= y, ),
            dict(name="gt", compare_op=lambda x, y: x > y, ),
            dict(name="ge", compare_op=lambda x, y: x >= y, ),
            dict(name="eq", compare_op=lambda x, y: x == y, ),
            dict(name="ne", compare_op=lambda x, y: x != y, ),
        ]
        for op in comparison_ops:
            is_cuda = torch.device(device).type == 'cuda'
            dtypes = get_all_dtypes(include_half=is_cuda,
                                    include_bfloat16=False, include_bool=False,
                                    include_complex32=True)

            for dt1, dt2 in itertools.product(dtypes, dtypes):
                if (dt1.is_complex or dt2.is_complex) and not (op["name"] == "eq" or op["name"] == "ne"):
                    u = torch.tensor([1], dtype=dt1, device=device)
                    v = torch.tensor([2], dtype=dt2, device=device)
                    self.assertRaises(RuntimeError, lambda: torch.tensor([op["compare_op"](u, v)], dtype=torch.bool))

    @float_double_default_dtype
    def test_lt_with_type_promotion(self, device):
        for dt in get_all_math_dtypes(device):
            x = torch.tensor([0], dtype=dt, device=device)
            expected = torch.tensor([True], dtype=torch.bool, device=device)

            if dt.is_complex:
                continue

            actual = x < 0.5
            self.assertTrue(actual, expected)
            self.assertTrue(actual.dtype == torch.bool)

            actual = x < torch.tensor(0.5, device=device)
            self.assertTrue(actual, expected)
            self.assertTrue(actual.dtype == torch.bool)

            x = torch.tensor(0, dtype=dt, device=device)
            expected = torch.tensor(True, dtype=torch.bool, device=device)
            actual = x < 0.5
            self.assertTrue(actual, expected)
            self.assertTrue(actual.dtype == torch.bool)

            actual = x < torch.tensor(0.5, device=device)
            self.assertTrue(actual, expected)
            self.assertTrue(actual.dtype == torch.bool)

    @float_double_default_dtype
    def test_promote_types(self, device):
        self.assertEqual(torch.promote_types(torch.float, torch.int), torch.float)
        self.assertEqual(torch.promote_types(torch.float, torch.double), torch.double)
        self.assertEqual(torch.promote_types(torch.int, torch.uint8), torch.int)

    @float_double_default_dtype
    def test_promote_self(self, device):
        for dtype in all_types_and_complex_and(torch.half, torch.bfloat16, torch.chalf, torch.bool):
            self.assertEqual(torch.promote_types(dtype, dtype), dtype)

    @expectedFailureMeta
    @float_double_default_dtype
    def test_indexing_fail(self, device):
        # https://github.com/pytorch/pytorch/issues/28010
        a = torch.ones(5, 2, dtype=torch.double, device=device)
        b = torch.zeros(5, dtype=torch.int, device=device)
        with self.assertRaises(RuntimeError):
            a[:, [1]] = b.unsqueeze(-1)

    @float_double_default_dtype
    def test_indexing(self, device):
        x = torch.ones(5, 2, dtype=torch.double, device=device)
        y = torch.zeros(5, dtype=torch.double, device=device)
        x[:, [1]] = y.unsqueeze(-1)
        expected = torch.tensor([(1, 0), (1, 0), (1, 0), (1, 0), (1, 0)], dtype=torch.double, device=device)
        self.assertEqual(x, expected)


        # https://github.com/pytorch/pytorch/issues/27824
        tmp = torch.ones(9, 9, dtype=torch.float, device=device)
        mask = torch.ones(10, 10, dtype=torch.uint8, device=device)
        result = tmp + mask[1:, 1:]
        expected = torch.full([9, 9], 2., dtype=torch.float, device=device).fill_(2.)
        self.assertEqual(result, expected)

    @float_double_default_dtype
    def test_transpose(self, device):
        # https://github.com/pytorch/pytorch/issues/28502
        a = torch.tensor([[True, True], [False, True]], device=device)
        self.assertEqual(a.t() == 0, a.t() == False)  # noqa: E712

    @dtypes(torch.bool, torch.uint8, torch.int8, torch.int16, torch.int32, torch.int64)
    @float_double_default_dtype
    def test_div_promotion(self, device, dtype):
        for op in (torch.div, torch.true_divide):
            dividend = (torch.randn(5, device=device) * 100).to(dtype)
            divisor = torch.arange(1, 6, device=device).to(dtype)

            # Tests tensor/tensor division
            casting_result = dividend.to(torch.get_default_dtype()) / divisor.to(torch.get_default_dtype())
            self.assertEqual(casting_result, op(dividend, divisor))

            # Tests tensor/scalar division
            casting_result = dividend.to(torch.get_default_dtype()) / 2
            self.assertEqual(casting_result, op(dividend, 2.))

    @onlyNativeDeviceTypes
    @dtypes(torch.float, torch.double,
            torch.bool, torch.uint8, torch.int8, torch.int16, torch.int32, torch.int64)
    def test_div_promotion_out(self, device, dtype):
        for op in (torch.div, torch.true_divide):
            dividend = (torch.randn(5, device=device) * 100).to(dtype)
            divisor = torch.arange(1, 6, device=device).to(dtype)

            # Tests that requests for an integer quotient fail
            if not dtype.is_floating_point:
                integral_quotient = torch.empty(5, device=device, dtype=dtype)
                with self.assertRaises(RuntimeError):
                    op(dividend, divisor, out=integral_quotient)
                with self.assertRaises(RuntimeError):
                    op(dividend, 2, out=integral_quotient)
            else:
                # Tests that requests for a floating quotient succeed
                floating_quotient = torch.empty(5, device=device, dtype=dtype)
                div_result = dividend / divisor
                self.assertEqual(div_result,
                                 op(dividend, divisor, out=floating_quotient))
                self.assertEqual(dividend / 2,
                                 op(dividend, 2, out=floating_quotient))

    @dtypes(torch.float, torch.double,
            torch.bool, torch.uint8, torch.int8, torch.int16, torch.int32, torch.int64)
    def test_div_promotion_inplace(self, device, dtype):
        for op in (torch.Tensor.div_, torch.Tensor.true_divide_):
            dividend = (torch.randn(5, device=device) * 100).to(dtype)
            divisor = torch.arange(1, 6, device=device).to(dtype)

            # Tests that requests for an integer quotient fail
            if not dtype.is_floating_point:
                with self.assertRaises(RuntimeError):
                    op(dividend, divisor)
                with self.assertRaises(RuntimeError):
                    op(dividend, 2)
            else:
                # Tests that requests for a floating quotient succeed
                div_result = dividend.clone().div_(divisor)
                self.assertEqual(div_result, op(dividend.clone(), divisor))
                self.assertEqual(dividend.clone().div_(2), op(dividend.clone(), 2))

    def _test_sparse_op_input_tensors(self, device, dtype, coalesced, zeros=True):
        t = self._get_test_tensor(device, dtype, not zeros)
        if zeros and dtype != torch.bool:
            # ensure sparsity. Bool should already have sufficient sparsity.
            mask = self._get_test_tensor(device, torch.bool)
            t = t * mask

        if coalesced:
            s = t.to_sparse()
        else:
            s = t.to_sparse()
            indices = torch.cat((s.indices(), s.indices()), 1)
            values = torch.cat((s.values(), s.values()), 0)
            s = torch.sparse_coo_tensor(indices=indices, values=values, size=s.size(), dtype=dtype, device=device)
            t = s.to_dense()
        self.assertEqual(s.is_coalesced(), coalesced)
        self.assertEqual(s.dtype, dtype)
        self.assertEqual(t.dtype, s.dtype)
        return t, s

    def _get_precision(self, dtype, coalesced):
        if dtype == torch.half and not coalesced:
            # very low precision for uncoalesced float16 sparse tensors since
            # ops like (s1 + s2).to_dense() will add four low-precision
            # floating point values.
            return 5e-2
        if dtype == torch.half:
            return 1e-3
        # uses default
        return None

    def _test_sparse_op(self, op_name, inplace, dtype1, dtype2, device, coalesced):
        if dtype1.is_complex or dtype2.is_complex:
            return

        suffix = '_' if inplace else ''
        err = "{} {}({}, {})".format("  coalesced" if coalesced else "uncoalesced", op_name + suffix, dtype1, dtype2)

        def op(t1, t2):
            return getattr(t1, op_name + suffix)(t2)

        add_sub = op_name == 'add' or op_name == 'sub'

        (dense1, sparse1) = self._test_sparse_op_input_tensors(device, dtype1, coalesced)
        (dense2, sparse2) = self._test_sparse_op_input_tensors(device, dtype2, coalesced, op_name != 'div')

        common_dtype = torch.result_type(dense1, dense2)
        if self.device_type == 'cpu' and common_dtype == torch.half:
            self.assertRaises(RuntimeError, lambda: op(s1, d2))

        # Skip inplace tests that would fail due to inability to cast to the output type.
        # Some of these would also raise errors due to not being a supported op.
        if inplace and not torch.can_cast(common_dtype, dtype1):
            self.assertRaises(RuntimeError, lambda: op(dense1, sparse2))
            self.assertRaises(RuntimeError, lambda: op(sparse1, sparse2))
            self.assertRaises(RuntimeError, lambda: op(sparse1, dense2))
            return

        expected = op(dense1.clone(), dense2)
        precision = self._get_precision(expected.dtype, coalesced)
        rtol = None if precision is None else 0
        test_tensors = [expected, dense1, sparse1, dense2, sparse2]
        e, d1, s1, d2, s2 = [x.clone() for x in test_tensors] if inplace else test_tensors

        # Test op(sparse, sparse)
        if op_name != 'div':
            sparse = op(s1, s2)
            self.assertEqual(sparse.dtype, e.dtype)
            self.assertEqual(e, sparse.to_dense(), atol=precision, rtol=rtol, msg=err)
        else:
            # sparse division only supports division by a scalar
            self.assertRaises(RuntimeError, lambda: op(s1, s2).to_dense())

        # Test op(dense, sparse)
        if add_sub:
            if inplace:
                e, d1, s1, d2, s2 = [x.clone() for x in test_tensors]
            dense_sparse = op(d1, s2)
            self.assertEqual(e, dense_sparse, atol=precision, rtol=rtol, msg=err)
        else:
            # sparse division only supports division by a scalar
            # mul: Didn't find kernel to dispatch to for operator 'aten::_nnz'
            self.assertRaises(RuntimeError, lambda: op(d1, s2))

        # Test op(sparse, dense) not supported for any ops:
        # add(sparse, dense) is not supported. Use add(dense, sparse) instead.
        # sparse division only supports division by a scalar
        # mul: Didn't find kernel to dispatch to for operator 'aten::_nnz'.
        self.assertRaises(RuntimeError, lambda: op(s1, d2))

        # Test op(sparse, scalar)
        if not add_sub and not (self.device_type == 'cpu' and dtype1 == torch.half):
            if inplace:
                e, d1, s1, d2, s2 = [x.clone() for x in test_tensors]
            scalar = d2.view(d2.numel())[0].item()

            sparse = op(s1, scalar)
            dense_scalar = op(d1, scalar)
            self.assertEqual(sparse.dtype, dense_scalar.dtype)
            self.assertEqual(dense_scalar, sparse.to_dense(), atol=precision, rtol=rtol, msg=err)
        else:
            # add(sparse, dense) is not supported. Use add(dense, sparse) instead.
            # "mul_cpu" / "div_cpu" not implemented for 'Half'
            self.assertRaises(RuntimeError, lambda: op(s1, d2.view(d2.numel())[0].item()))

    def _run_all_tests_for_sparse_op(self, op_name, device, dtypes):
        for dtype1, dtype2 in itertools.product(dtypes, dtypes):
            for inplace, coalesced in itertools.product([True, False], [True, False]):
                self._test_sparse_op(op_name, inplace, dtype1, dtype2, device, coalesced)

    @onlyNativeDeviceTypes
    def test_sparse_add(self, device):
        self._run_all_tests_for_sparse_op('add', device,
                                          dtypes=get_all_math_dtypes(device))

    @onlyNativeDeviceTypes
    def test_sparse_mul(self, device):
        self._run_all_tests_for_sparse_op('mul', device,
                                          dtypes=get_all_math_dtypes(device))

    @onlyNativeDeviceTypes
    def test_sparse_div(self, device):
        self._run_all_tests_for_sparse_op('div', device,
                                          dtypes=(torch.float32, torch.float64,
                                                  torch.complex64, torch.complex128))

    @onlyNativeDeviceTypes
    def test_sparse_sub(self, device):
        self._run_all_tests_for_sparse_op('sub', device,
                                          dtypes=get_all_math_dtypes(device))

    @onlyNativeDeviceTypes
    @dtypes(torch.bool, torch.short, torch.uint8, torch.int, torch.long)
    @float_double_default_dtype
    def test_sparse_div_promotion(self, device, dtype):
        for op in (torch.div, torch.true_divide):
            dividend = torch.randn(5, device=device).to(dtype)
            divisor = 2
            dividend_sparse = dividend.to_sparse()
            casting_result = dividend.to(torch.get_default_dtype()) / 2
            self.assertEqual(casting_result, op(dividend_sparse, 2).to_dense())

    @onlyNativeDeviceTypes
    @dtypes(torch.int8, torch.uint8, torch.int16, torch.int32, torch.int64)
    def test_integer_addcdiv_deprecated(self, device, dtype):
        t = torch.tensor(1, device=device, dtype=dtype)

        with self.assertRaisesRegex(RuntimeError, '^Integer division.+is no longer supported.+'):
            torch.addcdiv(t, t, t)
        with self.assertRaisesRegex(RuntimeError, '^Integer division.+is no longer supported.+'):
            torch.addcdiv(t, t, t, out=t)
        with self.assertRaisesRegex(RuntimeError, '^Integer division.+is no longer supported+'):
            t.addcdiv_(t, t)

    def _ternary_promotion_common(self, device, op1, op2):
        make_arg = partial(make_tensor, device=device)

        types = (
            (torch.float64, torch.float64, torch.complex128),
            (torch.long, torch.bfloat16, torch.float32),
        )

        for type1, type2, type3 in types:
            arg1 = make_arg([5, 5], dtype=type1)
            arg2 = make_arg([5, 5], dtype=type2)
            arg3 = make_arg([1, 5], dtype=type3)

            res1 = op1(arg1, arg2, arg3)
            res2 = op2(arg1, arg2, arg3)

            # res1 and res2 are not guaranteed to be the same.  They are the
            # same when all the inputs are tensors with one or more dimensions.
            self.assertEqual(res1, res2)
            self.assertEqual(res1.dtype, res2.dtype)

    # Fails on XLA:
    # https://github.com/pytorch/pytorch/pull/74234#issuecomment-1117169366
    # https://github.com/pytorch/xla/issues/3551
    @onlyNativeDeviceTypes
    def test_addcdiv_promotion(self, device):
        def op1(arg1, arg2, arg3):
            return torch.addcdiv(arg1, arg2, arg3)

        def op2(arg1, arg2, arg3):
            return arg1 + arg2 / arg3

        self._ternary_promotion_common(device, op1, op2)

    # Fails on XLA:
    # https://github.com/pytorch/pytorch/pull/74234#issuecomment-1117169366
    # https://github.com/pytorch/xla/issues/3551
    @onlyNativeDeviceTypes
    def test_addcmul_promotion(self, device):
        def op1(arg1, arg2, arg3):
            return torch.addcmul(arg1, arg2, arg3)

        def op2(arg1, arg2, arg3):
            return arg1 + arg2 * arg3

        self._ternary_promotion_common(device, op1, op2)

    @unittest.skipIf(not TEST_NUMPY, "NumPy not found")
    @float_double_default_dtype
    @onlyCPU
    @dtypes(*list(itertools.product(set(numpy_to_torch_dtype_dict.values()),
                                    set(numpy_to_torch_dtype_dict.values()))))
    def test_numpy_array_binary_ufunc_promotion(self, device, dtypes):
        import operator
        np_type = torch_to_numpy_dtype_dict[dtypes[0]]
        torch_type = dtypes[1]

        t = torch.tensor((1,), device=device, dtype=torch_type)
        a = np.array((1,), dtype=np_type)
        a_as_t = torch.from_numpy(a).to(device=device)

        for np_first in (True, False):
            for op in (operator.add, torch.add):

                # Acquires results of binary ufunc type promotion.
                try:
                    actual = op(a, t) if np_first else op(t, a)
                except Exception as e:
                    actual = e

                try:
                    expected = op(a_as_t, t) if np_first else op(t, a_as_t)
                except Exception as e:
                    expected = e

                same_result = (type(expected) == type(actual)) and expected == actual

                # Note: An "undesired failure," as opposed to an "expected failure"
                # is both expected (we know the test will fail) and
                # undesirable (if PyTorch was working properly the test would
                # not fail). This test is affected by three issues (see below)
                # that will cause undesired failures. It detects when these
                # issues will occur and updates this bool accordingly.
                undesired_failure = False

                # A NumPy array as the first argument to the plus operator
                # or as any argument to torch.add is not working as
                # intended.
                # See https://github.com/pytorch/pytorch/issues/36363.
                if np_first and op is operator.add:
                    undesired_failure = True
                if op is torch.add:
                    undesired_failure = True

                # Expects the same result if undesired_failure is false
                # and a different result otherwise.
                # Note: These cases prettyprint the failing inputs to make
                # debugging test failures easier.
                if undesired_failure and same_result:
                    msg = ("Failure: {0} == {1}. "
                           "torch type was {2}. NumPy type was {3}. np_first is {4} "
                           "default type is {5}.").format(actual, expected,
                                                          torch_type, np_type,
                                                          np_first,
                                                          torch.get_default_dtype())
                    self.fail(msg)

                if not undesired_failure and not same_result:
                    msg = ("Failure: {0} != {1}. "
                           "torch type was {2}. NumPy type was {3}. np_first is {4} "
                           "default type is {5}.").format(actual, expected,
                                                          torch_type, np_type,
                                                          np_first,
                                                          torch.get_default_dtype())
                    self.fail(msg)


    @onlyNativeDeviceTypes
    def test_cat_different_dtypes(self, device):
        dtypes = all_types_and_complex_and(torch.half, torch.bool)
        for x_dtype, y_dtype in itertools.product(dtypes, dtypes):
            x_vals, y_vals = [1, 2, 3], [4, 5, 6]

            x = torch.tensor(x_vals, device=device, dtype=x_dtype)
            y = torch.tensor(y_vals, device=device, dtype=y_dtype)

            if x_dtype is torch.bool:
                x_vals = [1, 1, 1]
            if y_dtype is torch.bool:
                y_vals = [1, 1, 1]

            res_dtype = torch.result_type(x, y)
            expected_res = torch.tensor(x_vals + y_vals, device=device, dtype=res_dtype)
            res = torch.cat([x, y])
            self.assertEqual(res, expected_res, exact_dtype=True)

    @onlyNativeDeviceTypes
    def test_cat_out_different_dtypes(self, device):
        dtypes = all_types_and_complex_and(torch.half)
        for x_dtype, y_dtype, out_dtype in itertools.product(dtypes, dtypes, dtypes):
            out = torch.zeros(6, device=device, dtype=out_dtype)
            x = torch.tensor([1, 2, 3], device=device, dtype=x_dtype)
            y = torch.tensor([4, 5, 6], device=device, dtype=y_dtype)
            expected_out = torch.tensor([1, 2, 3, 4, 5, 6], device=device, dtype=out_dtype)
            if (((x_dtype.is_floating_point or y_dtype.is_floating_point)
                    and not (out_dtype.is_floating_point or out_dtype.is_complex))
                    or ((x_dtype.is_complex or y_dtype.is_complex) and not out_dtype.is_complex)):
                # This combinations do not support type conversion to a different class out type
                with self.assertRaises(RuntimeError):
                    torch.cat([x, y], out=out)
            else:
                torch.cat([x, y], out=out)
                self.assertEqual(out, expected_out, exact_dtype=True)

    # Verfies that unary ops require matching out types
    @onlyNativeDeviceTypes
    @dtypes(*itertools.product((torch.int64,
                                torch.float32, torch.float64,
                                torch.complex64, torch.complex128),
                               (torch.int64,
                                torch.float32, torch.float64,
                                torch.complex64, torch.complex128)))
    def test_unary_op_out_casting(self, device, dtypes):
        t = torch.tensor((1), dtype=dtypes[0], device=device)
        out = torch.empty(0, dtype=dtypes[1], device=device)

        ops = (torch.neg, torch.floor, torch.ceil)
        float_only_ops = {torch.floor, torch.ceil}
        real_only_ops = {torch.floor, torch.ceil}
        for op in ops:
            if dtypes[0] is not dtypes[1]:
                with self.assertRaises(RuntimeError):
                    op(t, out=out)
            elif op in real_only_ops and dtypes[0].is_complex:
                with self.assertRaises(RuntimeError):
                    op(t, out=out)
            elif (
                    op in float_only_ops
                    and (not dtypes[0].is_floating_point and not dtypes[0].is_complex)
                    and device != "meta"
            ):
                with self.assertRaises(RuntimeError):
                    op(t, out=out)
            else:
                self.assertEqual(op(t, out=out), op(t))
                self.assertEqual(op(t, out=out), out)

    # Verifies that the out= argument doesn't affect the computation, that
    # is, out = op(...) and op(..., out=out) produce the same result.
    @onlyNativeDeviceTypes
    @skipMeta
    def test_computation_ignores_out(self, device):
        t = torch.tensor(33000, dtype=torch.float16, device=device)
        out = torch.empty(0, dtype=torch.float64, device=device)
        result = torch.add(t, t, out=out)
        self.assertEqual(result, t + t, exact_dtype=False)
        self.assertNotEqual(result, t.double() + t, exact_dtype=False)

        a = torch.tensor(1.5, dtype=torch.float16, device=device)
        b = torch.tensor(.666, dtype=torch.float16, device=device)
        result = torch.true_divide(a, b, out=out)
        self.assertEqual(result, a / b, exact_dtype=False)
        self.assertNotEqual(result, a.double() / a, exact_dtype=False)

        a = torch.tensor(5, dtype=torch.uint8, device=device)
        b = torch.tensor(8, dtype=torch.uint8, device=device)
        result = torch.sub(a, b, out=out)
        self.assertEqual(result, a - b, exact_dtype=False)
        self.assertNotEqual(result, a.double() - b, exact_dtype=False)

    @onlyNativeDeviceTypes
    @dtypes(*itertools.product((torch.bool, torch.int, torch.float, torch.double), repeat=3))
    def test_clamp_type_promotion(self, device, dtypes):
        dtype0, dtype1, dtype2 = dtypes
        S = 4

        def make_tensor(size, dtype):
            if dtype == torch.bool:
                return torch.randint(2, size, dtype=dtype, device=device)
            elif dtype == torch.int:
                return torch.randint(10, size, dtype=dtype, device=device)
            else:
                return torch.randn(size, dtype=dtype, device=device)
        min_t = make_tensor((S,), dtype1)
        max_t = make_tensor((S,), dtype2)
        mins = (min_t, min_t[0], min_t[0].item())
        maxs = (max_t, max_t[0], max_t[0].item())
        inp = make_tensor((S,), dtype0)
        for min_v, max_v in itertools.product(mins, maxs):
            if type(max_v) != type(min_v):
                continue
            if isinstance(min_v, torch.Tensor) and min_v.ndim == 0 and max_v.ndim == 0:
                continue  # 0d tensors go to scalar overload, and it's tested separately

            def expected_type(inp, max, min):
                arg1, arg2 = max, min
                if isinstance(max, torch.Tensor) and max.ndim == 0:
                    # first do a maybe dimensional boundary
                    arg1, arg2 = min, max
                exp_type = torch.result_type(inp, arg1)
                inp_new = torch.empty_like(inp, dtype=exp_type)
                return torch.result_type(inp_new, arg2)
            exp_type = expected_type(inp, min_v, max_v)
            if exp_type != torch.bool:
                actual = torch.clamp(inp, min_v, max_v)
                inps = list(map(lambda x: x.to(exp_type) if isinstance(x, torch.Tensor) else x,
                            (inp, min_v, max_v)))
                expected = torch.clamp(inps[0], inps[1], inps[2])
                self.assertEqual(actual, expected)
                if inp.dtype in floating_types() or exp_type == inp.dtype:
                    actual = torch.clamp_(inp, min_v, max_v)
                    self.assertEqual(actual, expected, exact_dtype=False)
        for val in mins:
            def expected_type(inp, val):
                return torch.result_type(inp, val)
            exp_type = expected_type(inp, val)
            if exp_type != torch.bool:
                actual = torch.clamp_min(inp, val)
                inps = list(map(lambda x: x.to(exp_type) if isinstance(x, torch.Tensor) else x,
                            (inp, val)))
                expected = torch.clamp_min(inps[0], inps[1])
                self.assertEqual(actual.dtype, exp_type)
                self.assertEqual(actual, expected)
                if inp.dtype == exp_type:
                    actual = torch.clamp_min_(inp, val)
                    self.assertEqual(actual, expected)
                actual = torch.clamp_max(inp, val)
                expected = torch.clamp_max(inps[0], inps[1])
                self.assertEqual(actual, expected)
                if inp.dtype in floating_types() or exp_type == inp.dtype:
                    actual = torch.clamp_max_(inp, val)
                    self.assertEqual(actual, expected, exact_dtype=False)



instantiate_device_type_tests(TestTypePromotion, globals())

if __name__ == '__main__':
    run_tests()<|MERGE_RESOLUTION|>--- conflicted
+++ resolved
@@ -6,12 +6,7 @@
 
 import torch
 
-<<<<<<< HEAD
-from torch.testing import make_tensor
-from torch.testing._internal.common_utils import (TestCase, run_tests, load_tests,
-=======
 from torch.testing._internal.common_utils import (TestCase, run_tests, load_tests, make_tensor,
->>>>>>> 928c4d95
                                                   TEST_NUMPY, torch_to_numpy_dtype_dict, numpy_to_torch_dtype_dict)
 from torch.testing._internal.common_device_type import (instantiate_device_type_tests, onlyNativeDeviceTypes,
                                                         dtypes, onlyCPU, expectedFailureMeta, skipMeta)
