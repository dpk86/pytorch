#include <ATen/native/TensorIterator.h>

#include <array>
#include <ATen/ExpandUtils.h>
#include <ATen/Parallel.h>
#include <ATen/native/TypeProperties.h>
#include <ATen/MemoryOverlap.h>

namespace at {

using DimMask = TensorIterator::DimMask;
using PtrVector = TensorIterator::PtrVector;
using loop_t = TensorIterator::loop_t;
using loop2d_t = TensorIterator::loop2d_t;
using StrideVector = TensorIterator::StrideVector;

void TensorIterator::reorder_dimensions(const TensorIteratorConfig& config) {
  // Sort the dimensions based on strides in ascending order with reduced dims
  // at the front. NOTE: that this inverts the order of C-contiguous tensors.
  // strides[0] is the fastest moving dimension instead of strides[ndim - 1].

  perm_.resize(ndim());
  if (ndim() == 1) {
    perm_[0] = 0;
    return;
  }

  // initialize perm with n-1, n-2, ..., 1, 0
  std::iota(perm_.rbegin(), perm_.rend(), 0);

  // returns 1 if the dim0 should come after dim1, -1 if dim0 should come
  // before dim1, and 0 if the comparison is ambiguous.
  auto should_swap = [&](size_t dim0, size_t dim1) {
    int ret = 0;
    for (int arg = 0; arg < ntensors(); arg++) {
      if (operands_[arg].stride_bytes.empty()) {
        continue;
      }
      int64_t stride0 = operands_[arg].stride_bytes[dim0];
      int64_t stride1 = operands_[arg].stride_bytes[dim1];
      if (is_reduction_ && operands_[arg].is_output) {
        // move reduced dimensions to the front
        if ((stride0 == 0) != (stride1 == 0)) {
          return stride1 == 0 ? 1 : -1;
        }
      }
      if (stride0 == 0 || stride1 == 0) {
        continue;
      } else if (stride0 <= stride1) {
        return -1;
      } else {
        return 1;
      }
    }
    return ret;
  };

  // insertion sort with support for ambiguous comparisons
  for (int i = 1; i < ndim(); i++) {
    int dim1 = i;
    for (int dim0 = i - 1; dim0 >= 0; dim0--) {
      int comparison = should_swap(perm_[dim0], perm_[dim1]);
      if (comparison > 0) {
        std::swap(perm_[dim0], perm_[dim1]);
        dim1 = dim0;
      } else if (comparison < 0) {
        break;
      }
    }
  }

  // perform re-ordering of shape and strides
  permute_dimensions(perm_);
}

// Computes a common dtype using type promotion
// See the [Common Dtype Computation] note
ScalarType TensorIterator::compute_common_dtype() {
  at::native::ResultTypeState state = {};
  for (const auto& op : operands_) {
    if (op.is_output) {
      continue;
    }

    state = at::native::update_result_type_state(op.tensor, state);
  }

  common_dtype_ = at::native::result_type(state);
  TORCH_INTERNAL_ASSERT(common_dtype_ != ScalarType::Undefined);

  return common_dtype_;
}

// Implements the the behavior of the following flags:
//   - check_all_same_dtype_
//   - check_all_same_device_
//   - enforce_safe_casting_to_output_
//   - promote_inputs_to_common_dtype_
//   - cast_common_dtype_to_outputs_
//
// See their descriptions in TensorIterator.h for details.
// NOTE: Checks for more specific behaviors (e.g. the first and second
//   inputs must share a dtype, but the third must have the long dtype)
//   should be implemented directly and outside of TensorIterator.
void TensorIterator::compute_types(const TensorIteratorConfig& config) {
  // Reviews operands (1/2)
  //   - validates that all input tensors are defined
  //   - computes common device
  //   - determines if there are undefined outputs
  //   - determines if there are different dtypes and attempts
  //       to quickly acquire a common dtype
  Device common_device = kCPU;
  common_dtype_ = ScalarType::Undefined;
  // NB: despite output_dtype's generic sounding name, it only is
  // used in a nontrivial way if check_all_same_dtype is true
  ScalarType output_dtype = ScalarType::Undefined;
  bool has_different_input_dtypes = false;
  bool has_different_output_dtypes = false;
  bool has_undefined_outputs = false;

  for (auto& op : operands_) {
    // Validates that all inputs have type information, and that
    //   if an output is missing type information that we can infer
    //   the device it should be allocated on.
    if (!op.is_type_defined()) {
      TORCH_INTERNAL_ASSERT(op.is_output, "Found type undefined input tensor!");
      if (config.static_dtype_and_device_.has_value()) {
        op.target_dtype = config.static_dtype_and_device_->first;
        op.device = config.static_dtype_and_device_->second;
      } else {
        TORCH_INTERNAL_ASSERT(config.check_all_same_device_);
        has_undefined_outputs = true;
        continue;
      }
    }

    // Validates input tensors are defined
    if (!op.tensor.defined()) {
      TORCH_INTERNAL_ASSERT(op.is_output, "Found undefined input tensor!");
      continue;
    }

    TORCH_INTERNAL_ASSERT(op.target_dtype == op.current_dtype)

    // Acquires the first non-CPU device (if any) as the common device
    if (common_device == kCPU && !op.tensor.device().is_cpu()) {
      common_device = op.tensor.device();
    }

    // Determines if there are varying input dtypes
    // NOTE: the common dtype is set to the first defined input dtype observed
    if (!op.is_output && op.target_dtype != common_dtype_) {
      if (common_dtype_ == ScalarType::Undefined) {
        common_dtype_ = op.target_dtype;
      } else {
        has_different_input_dtypes = true;
      }
    } else if (op.is_output && op.target_dtype != common_dtype_) {
      if (output_dtype == ScalarType::Undefined) {
        output_dtype = op.target_dtype;
      } else {
        has_different_output_dtypes = true;
      }
    }
  }

  // Checks that either the computation type is computable or unneeded
  TORCH_INTERNAL_ASSERT(!(has_different_input_dtypes && !config.promote_inputs_to_common_dtype_ &&
                        (has_undefined_outputs || config.enforce_safe_casting_to_output_ ||
                        config.cast_common_dtype_to_outputs_)));

  // Checks that all inputs and defined outputs are the same dtype, if requested
  if (config.check_all_same_dtype_ &&
      (has_different_input_dtypes || has_different_output_dtypes ||
      (common_dtype_ != output_dtype && output_dtype != ScalarType::Undefined))) {
    // Throws an informative error message
    for (auto& op : operands_) {
      if (!op.tensor.defined()) {
        continue;
      }

      TORCH_CHECK(op.target_dtype == common_dtype_,
                  "Found dtype ", op.target_dtype, " but expected ", common_dtype_);
    }
  }

  // Short-circuits if no additional work required
  if (!has_undefined_outputs && !config.check_all_same_device_ &&
      !config.promote_inputs_to_common_dtype_ && !config.cast_common_dtype_to_outputs_ &&
      !config.enforce_safe_casting_to_output_) {
    // Invalidates common_dtype_ if it could not be inferred
    common_dtype_ = has_different_input_dtypes ? ScalarType::Undefined : common_dtype_;
    return;
  }

  // Computes a common dtype, if needed
  if (has_different_input_dtypes && config.promote_inputs_to_common_dtype_) {
    common_dtype_ = compute_common_dtype();
  }

  // Reviews operands (2/2)
  //   - sets metadata for undefined outputs
  //   - checks that all tensors are on the same device, if requested
  //   - checks that the common dtype can safely cast to each output, if requested
  //   - creates temporaries for CPU operations, if needed and requested
  int max_cpu_scalars_on_cuda = config.allow_cpu_scalars_ ? 1 : 0;
  int current_cpu_scalars_on_cuda = 0;
  for (auto& op : operands_) {
    if (!op.is_type_defined()) {
      op.target_dtype = common_dtype_;
      op.device = common_device;
      continue;
    }

    // Skips undefined tensors
    if (!op.tensor.defined()) {
      continue;
    }

    // Checks all tensors are on the same device, if requested
    if (config.check_all_same_device_) {
      // Handles CPU scalars on CUDA kernels that support them
      if (common_device.is_cuda() && op.tensor.dim() == 0 && op.tensor.device().is_cpu()) {
        TORCH_CHECK(current_cpu_scalars_on_cuda < max_cpu_scalars_on_cuda,
                    "Trying to pass too many CPU scalars to CUDA kernel!");
        ++current_cpu_scalars_on_cuda;
      } else if (op.device != common_device) {
        TORCH_CHECK(false,
                    "Expected all tensors to be on the same device, but "
                    "found at least two devices, ", common_device, " and ", op.device, "!");
      }
    }

    // Checks safe casting, if requested
    if (config.enforce_safe_casting_to_output_ && op.is_output && op.current_dtype != common_dtype_) {
      TORCH_CHECK(canCast(common_dtype_, op.current_dtype),
                  "result type ", common_dtype_, " can't be cast to the "
                  "desired output type ", op.current_dtype);
    }

    // Creates temporaries for CPU operations, if needed and requested
    // TODO: reuse temporaries when possible (e.g. for inplace operations)
    if (common_device == kCPU) {
      // Casts to outputs by creating temporaries of the correct dtype (if needed)
      if (config.cast_common_dtype_to_outputs_ && op.is_output && op.current_dtype != common_dtype_) {
        op.original_tensor = op.tensor;
        op.tensor = at::empty_like(op.tensor,
                                   op.tensor.options().dtype(common_dtype_),
                                   LEGACY_CONTIGUOUS_MEMORY_FORMAT);
        op.current_dtype = common_dtype_;
    }

    // Promotes inputs by creating temporaries of the correct dtype
      if (config.promote_inputs_to_common_dtype_ && !op.is_output && op.current_dtype != common_dtype_) {
        op.original_tensor = op.tensor;
        op.tensor = op.tensor.to(common_dtype_);
        op.current_dtype = common_dtype_;
      }
    }
  }
}

StrideVector TensorIterator::compatible_stride(int element_size) const {
  auto stride = StrideVector();
  int64_t next_stride = element_size;
  for (int dim = 0; dim < ndim(); dim++) {
    stride.push_back(next_stride);
    next_stride *= shape_[dim];
  }
  return stride;
}

DimVector TensorIterator::invert_perm(IntArrayRef input) const {
  // Invert the permutation caused by reorder_dimensions. This is not valid
  // after coalesce_dimensions is called.
  TORCH_INTERNAL_ASSERT(!has_coalesced_dimensions_);
  TORCH_INTERNAL_ASSERT(input.size()==perm_.size());
  auto res = DimVector(input.size()); //no initialization needed, every value in res should be written to.
  for (int dim = 0; dim < ndim(); dim++) {
    res[perm_[dim]] = input[dim];
  }
  return res;
}

DimVector TensorIterator::apply_perm_and_mul(IntArrayRef input, int mul) const {
  TORCH_INTERNAL_ASSERT(!has_coalesced_dimensions_);
  auto res = DimVector(input.size(), 0);
  for (size_t i = 0; i < input.size(); i++) {
    res[i] = input[perm_[i]] * mul;
  }
  return res;
}

void TensorIterator::allocate_outputs() {
  for (int i = 0; i < num_outputs_; i++) {
    auto& op = operands_[i];
    if (!op.tensor.defined()) {
      TORCH_INTERNAL_ASSERT(op.is_type_defined(), "no type for operand", i);
      int element_size = elementSize(op.target_dtype);
      auto requires_channels_last_2d_output_ =
          ndim() == 4 && requires_channels_last_2d_output();
      auto requires_channels_last_3d_output_ =
          ndim() == 5 && requires_channels_last_3d_output();
      if (requires_channels_last_2d_output_ || requires_channels_last_3d_output_) {
        auto tensor_shape = invert_perm(shape_);
        op.tensor = at::empty(tensor_shape, op.options());
        if (requires_channels_last_2d_output_) {
          op.tensor.unsafeGetTensorImpl()->empty_tensor_restride(
              MemoryFormat::ChannelsLast);
        } else {
          op.tensor.unsafeGetTensorImpl()->empty_tensor_restride(
              MemoryFormat::ChannelsLast3d);
        }
        // As we are allocating output after permutations is done, we need to
        // make sure that operand's strides are matching element size and
        // dimensions permutations which are stored in _perm
        op.stride_bytes = apply_perm_and_mul(op.tensor.strides(), element_size);
      } else {
        op.stride_bytes = compatible_stride(element_size);
        // check if permutation is just an inverted order
        bool inverted = true;
        for (int i = 1; i <= ndim(); i++) {
          if (perm_[i - 1] != ndim() - i) {
            inverted = false;
            break;
          }
        }
        auto tensor_shape = invert_perm(shape_);
        if (inverted) {
          // can just return contiguous output
          // it is faster because it avoids allocating 0 size tensor and
          // resizing and restriding it
          op.tensor = at::empty(tensor_shape, op.options());
        } else {
          auto tensor_stride = invert_perm(op.stride_bytes);
          for (int dim = 0; dim < ndim(); dim++) {
            tensor_stride[dim] /= element_size;
          }
          op.tensor =
              at::empty_strided(tensor_shape, tensor_stride, op.options());
        }
      }
      op.current_dtype = op.target_dtype;
    }
  }
}

void TensorIterator::compute_names(const TensorIteratorConfig& config) {
  bool should_infer_names = std::any_of(
      operands_.begin(),
      operands_.end(),
      [](const OperandInfo& op) {
        return op.tensor.defined() && op.tensor.has_names();
      });
  if (!should_infer_names) {
    return;
  }

  for (auto& op : operands_) {
    if (!op.tensor.defined()) continue;
    // Don't include output tensors if we are resizing, since we will
    // clobber their names in any case.  (If the output tensor was
    // also an input tensor, we'll pick it up when it shows up again
    // in operands).
    if (config.resize_outputs_ && op.is_output) continue;
    // perform name inference
    if (names_.empty()) {
      names_ = op.tensor.names();
    } else {
      names_ = NameVector(unify_from_right(names_, op.tensor.names()));
    }
  }
}

void TensorIterator::propagate_names_to_outputs() {
  // names_ can be empty for two reasons:
  // 1. We were performing ops on scalar tensors. Then there should be no names.
  // 2. All of the defined inputs/outputs had no names. Then we shouldn't
  //    run name inference.
  if (names_.empty()) {
    return;
  }

  // propagate names
  for (int i = 0; i < num_outputs_; i++) {
    auto& op = operands_[i];
    // must call propagate_names_to_outputs after outputs have been allocated.
    TORCH_INTERNAL_ASSERT(op.tensor.defined());
    if (!names_.empty()) {
      namedinference::propagate_names(op.tensor, names_);
    }
  }
}

void TensorIterator::coalesce_dimensions() {
  if (ndim() <= 1) {
    return;
  }

  // We can coalesce two adjacent dimensions if either dim has size 1 or if:
  // shape[n] * stride[n] == shape[n + 1].
  auto can_coalesce = [&](int dim0, int dim1) {
    auto shape0 = shape_[dim0];
    auto shape1 = shape_[dim1];
    if (shape0 == 1 || shape1 == 1) {
      return true;
    }
    for (int i = 0; i < ntensors(); i++) {
      auto& stride = operands_[i].stride_bytes;
      if (shape0 * stride[dim0] != stride[dim1]) {
        return false;
      }
    }
    return true;
  };

  // replace each operands stride at dim0 with its stride at dim1
  auto replace_stride = [&](int dim0, int dim1) {
    for (int i = 0; i < ntensors(); i++) {
      auto& stride = operands_[i].stride_bytes;
      stride[dim0] = stride[dim1];
    }
  };

  int prev_dim = 0;
  for (int dim = 1; dim < ndim(); dim++) {
    if (can_coalesce(prev_dim, dim)) {
      if (shape_[prev_dim] == 1) {
        replace_stride(prev_dim, dim);
      }
      shape_[prev_dim] *= shape_[dim];
    } else {
      prev_dim++;
      if (prev_dim != dim) {
        replace_stride(prev_dim, dim);
        shape_[prev_dim] = shape_[dim];
      }
    }
  }

  shape_.resize(prev_dim + 1);
  for (int i = 0; i < ntensors(); i++) {
    operands_[i].stride_bytes.resize(ndim());
  }
  has_coalesced_dimensions_ = true;
}

int64_t TensorIterator::numel() const {
  int64_t numel = 1;
  for (int64_t size : shape_) {
    numel *= size;
  }
  return numel;
}

StrideVector TensorIterator::get_dim_strides(int dim) const {
  auto dims = ndim();
  auto inner_strides = StrideVector();
  for (auto& op : operands_) {
    inner_strides.push_back(dims == 0 ? 0 : op.stride_bytes[dim]);
  }
  return inner_strides;
}

SmallVector<char*, 4> TensorIterator::get_data_ptrs(ArrayRef<char*> base, IntArrayRef counter) const {
  auto ptrs = SmallVector<char*, 4>(base);
  for (int dim = 0; dim < ndim(); dim++) {
    int64_t value = counter[dim];
    for (int arg = 0; arg < ntensors(); arg++) {
      ptrs[arg] += value * operands_[arg].stride_bytes[dim];
    }
  }
  return ptrs;
}

SmallVector<char*, 4> TensorIterator::get_base_ptrs() const {
  auto ptrs = SmallVector<char*, 4>();
  for (int i = 0; i < ntensors(); i++) {
    ptrs.push_back((char*)data_ptr(i));
  }
  return ptrs;
}

bool TensorIterator::is_dim_reduced(int dim) const {
  for (auto& op : operands_) {
    if (op.is_output && op.stride_bytes[dim] == 0 && shape_[dim] > 1) {
      return true;
    }
  }
  return false;
}

void TensorIterator::permute_dimensions(IntArrayRef perm) {
  TORCH_INTERNAL_ASSERT(perm.size() == ndim());

  auto reorder = [perm](IntArrayRef data) {
    auto res = DimVector(data.size(), 0);
    for (size_t i = 0; i < perm.size(); i++) {
      res[i] = data[perm[i]];
    }
    return res;
  };

  // Update shape and strides
  shape_ = reorder(shape_);
  for (auto& op : operands_) {
    if (op.stride_bytes.size() > 0) {
      op.stride_bytes = reorder(op.stride_bytes);
    }
  }
}

int64_t TensorIterator::num_output_elements() const {
  int64_t elem = 1;
  for (int dim = 0; dim < ndim(); dim++) {
    if (operands_[0].stride_bytes[dim] != 0 || shape_[dim] == 0)  {
      elem *= shape_[dim];
    }
  }
  return elem;
}

int TensorIterator::num_reduce_dims() const {
  int count = 0;
  for (int dim = 0; dim < ndim(); dim++) {
    if (operands_[0].stride_bytes[dim] == 0) {
      count++;
    }
  }
  return count;
}

#define LOOP_WRAPPER(ntensor, loop) \
  [=](char** base, const int64_t* strides, int64_t size0, int64_t size1) { \
    auto data = PtrVector(base, base + ntensor);                          \
    const int64_t* outer_strides = &strides[ntensor];                     \
                                                                          \
    for (int64_t i = 0; i < size1; i++) {                                 \
      if (i > 0) {                                                        \
        for (int arg = 0; arg < ntensor; arg++) {                         \
          data[arg] += outer_strides[arg];                                \
        }                                                                 \
      }                                                                   \
      loop(data.data(), strides, size0);                               \
    }                                                                     \
  }

void TensorIterator::for_each(loop_t loop, int64_t grain_size) {
  for_each(LOOP_WRAPPER(ntensors(), loop), grain_size);
}

void TensorIterator::for_each(loop2d_t loop, int64_t grain_size) {
  int64_t numel = this->numel();
  if (numel == 0) {
    return;
  } else if (numel < internal::GRAIN_SIZE || at::get_num_threads() == 1) {
    return serial_for_each(loop, {0, numel});
  } else {
    at::parallel_for(0, numel, grain_size, [&](int64_t begin, int64_t end) {
      serial_for_each(loop, {begin, end});
    });
  }
}

StrideVector TensorIterator::get_strides() const {
  StrideVector strides;
  for (int dim = 0; dim < ndim(); dim++) {
    for (int arg = 0; arg < ntensors(); arg++) {
      strides.push_back(operands_[arg].stride_bytes[dim]);
    }
  }
  return strides;
}

void TensorIterator::serial_for_each(loop_t loop, Range range) const {
  serial_for_each(LOOP_WRAPPER(ntensors(), loop), range);
}

void TensorIterator::serial_for_each(loop2d_t loop, Range range) const {
  if (range.size() == 0) {
    return;
  }
  auto strides = get_strides();
  while (strides.size() < 2 * ntensors()) {
    strides.push_back(0);
  }

  auto base_ptrs = get_base_ptrs();
  if (ndim() <= 1) {
    auto ptrs = get_data_ptrs(base_ptrs, { range.begin });
    loop(ptrs.data(), strides.data(), range.size(), 1);
  } else {
    auto counter = DimCounter(shape_, range);
    while (!counter.is_done()) {
      auto ptrs = get_data_ptrs(base_ptrs, counter.values);
      auto step = counter.max_2d_step();
      loop(ptrs.data(), strides.data(), step[0], step[1]);
      counter.increment(step);
    }
  }
}

bool TensorIterator::is_trivial_1d() const {
  // TODO: check for casting once it's supported
  return ndim() == 1;
}

bool TensorIterator::is_contiguous() const {
  if (numel() == 1) {
    return true;
  }
  if (ndim() != 1) {
    return false;
  }
  return has_contiguous_first_dim();
}


bool TensorIterator::is_scalar(int arg) const {
  const auto& stride = operands_[arg].stride_bytes;
  for (int i = 0; i < ndim(); i++) {
    if (stride[i] != 0 && shape_[i] != 1) {
      return false;
    }
  }
  return true;
}

bool TensorIterator::is_cpu_scalar(int arg) const {
  return is_scalar(arg) && device(arg).is_cpu();
}

void TensorIterator::cast_outputs() {
  for (auto& op : operands_) {
    if (op.is_output && op.original_tensor.defined() &&
        op.original_tensor.scalar_type() != op.current_dtype) {
      op.original_tensor.copy_(op.tensor);
      op.tensor = op.original_tensor;
    }
  }
}

void* TensorIterator::data_ptr(int arg) const {
  return operands_[arg].data;
}

void TensorIterator::remove_operand(int arg) {
  operands_.erase(operands_.begin() + arg);
}

void TensorIterator::unsafe_replace_operand(int arg, void* data) {
  operands_[arg].data = data;
}

void TensorIterator::narrow(int dim, int64_t start, int64_t size) {
  TORCH_INTERNAL_ASSERT(dim < ndim() && size >= 1);
  shape_[dim] = size;
  view_offsets_[dim] += start;
  for (auto& op : operands_) {
    op.data = ((char*)op.data) + op.stride_bytes[dim] * start;
  }
  if (size == 1 && !is_reduction_) {
    coalesce_dimensions();
  }
}

void TensorIterator::select_all_keeping_dim(int start_dim, IntArrayRef indices) {
  TORCH_INTERNAL_ASSERT(start_dim <= ndim());
  for (int i = start_dim; i < ndim(); ++i) {
    for (auto& op : operands_) {
      op.data = ((char*)op.data) + op.stride_bytes[i] * indices[i - start_dim];
    }
    shape_[i] = 1;
  }
}

TensorIterator TensorIterator::binary_op(Tensor& out, const Tensor& a,
    const Tensor& b, bool check_mem_overlap) {
  return TensorIteratorConfig()
     .set_check_mem_overlap(check_mem_overlap)
     .add_output(out)
     .add_input(a)
     .add_input(b)
     .allow_cpu_scalars(true)
     .promote_inputs_to_common_dtype(true)
     .cast_common_dtype_to_outputs(true)
     .enforce_safe_casting_to_output(true)
     .build();
}

TensorIterator TensorIterator::comparison_op(Tensor& out, const Tensor& a,
    const Tensor& b, bool check_mem_overlap) {
  return TensorIteratorConfig()
    .set_check_mem_overlap(check_mem_overlap)
    .add_output(out)
    .add_input(a)
    .add_input(b)
    .allow_cpu_scalars(true)
    .promote_inputs_to_common_dtype(true)
    .build();
}

TensorIterator TensorIterator::unary_op(Tensor& out, const Tensor& a,
    bool check_mem_overlap) {
  return TensorIteratorConfig()
    .set_check_mem_overlap(check_mem_overlap)
    .add_output(out)
    .add_input(a)
    .cast_common_dtype_to_outputs(true)
    .enforce_safe_casting_to_output(true)
    .build();
}

<<<<<<< HEAD
TensorIterator TensorIterator::nullary_op(Tensor& out, bool check_mem_overlap) {
  auto iter = TensorIterator();
  iter.check_all_same_dtype(false);
  iter.set_check_mem_overlap(check_mem_overlap);
  iter.add_output(out);
  // FIXME: workaround for bug: https://github.com/pytorch/pytorch/issues/20342
  iter.config_resize_outputs_ = false;
  iter.build();
  return iter;
=======
TensorIterator TensorIterator::nullary_op(Tensor& out) {
  return TensorIteratorConfig()
    .check_all_same_dtype(false)
    .add_output(out)
    // FIXME: workaround for bug: https://github.com/pytorch/pytorch/issues/20342
    .resize_outputs(false)
    .build();
>>>>>>> 945ae5bd
}

TensorIterator TensorIterator::reduce_op(Tensor& out, const Tensor& a) {
  TORCH_INTERNAL_ASSERT(out.defined());
  return TensorIteratorConfig()
    .add_output(out)
    .add_input(a)
    .resize_outputs(false)
    .is_reduction(true)
    // TODO: not supporting casting to outputs is only really necessary for arg{min,max}
    .promote_inputs_to_common_dtype(true)
    .build();
}

TensorIterator TensorIterator::reduce_op(Tensor& out1, Tensor& out2, const Tensor& a) {
  TORCH_INTERNAL_ASSERT(out1.defined());
  TORCH_INTERNAL_ASSERT(out2.defined());
  TORCH_CHECK((!a.is_cuda() && !out1.is_cuda() && !out2.is_cuda()) || (a.device() == out1.device() && out1.device() == out2.device()),
      "reduce_op(): expected input and both outputs to be on same device, but input is on ", a.device(),
      ", output1 is on ", out1.device(), " and output2 is on", out2.device());
  TORCH_CHECK(out1.dim() == out2.dim(), "reduce_op(): expected both outputs to have same number of dims, but output1 has ", out1.dim(),
      " and output2 has ", out2.dim());
  TORCH_CHECK(out1.sizes() == out2.sizes(), "reduce_op(): expected both outputs to have same sizes, but output1 has ", out1.sizes(),
      " and output2 has ", out2.sizes());
  TORCH_CHECK(out1.strides() == out2.strides(), "reduce_op(): expected both outputs to have same strides, but output1 has ", out1.strides(),
      " and output2 has ", out2.strides());
  return TensorIteratorConfig()
    .add_output(out1)
    .add_output(out2)
    .add_input(a)
    .resize_outputs(false)
    .is_reduction(true)
    .check_all_same_dtype(false)
    .build();
}

void TensorIterator::populate_operands(TensorIteratorConfig& config) {
  for (int i = 0; i < config.tensors_.size(); i++) {
    operands_.emplace_back(std::move(config.tensors_[i]));
  }
  num_outputs_ = config.num_outputs_;
}

void TensorIterator::mark_outputs() {
  // TODO: merge this into populate_operands
  for (int i = 0; i < num_outputs_; i++) {
    operands_[i].is_output = true;
    const auto& output = operands_[i].tensor;
    if (!output.defined()) continue;

    // check if output is also an input
    for (int arg = num_outputs_; arg < ntensors(); arg++) {
      const auto& input = operands_[arg].tensor;
      if (output.is_same(input)) {
        operands_[i].is_read_write = true;
      }
    }
  }
}

void TensorIterator::compute_mem_overlaps(const TensorIteratorConfig& config) {
  if (!config.check_mem_overlap_) {
    return;
  }
  for (int i = 0; i < num_outputs_; i++) {
    const auto& output = operands_[i].tensor;
    if (!output.defined()) continue;
    assert_no_internal_overlap(output);
    for (int j = num_outputs_; j < ntensors(); j++) {
      const auto& input = operands_[j].tensor;
      assert_no_partial_overlap(output, input);
    }
  }
}

void TensorIterator::compute_shape(const TensorIteratorConfig& config) {
  if (config.static_shape_.has_value()) {
    shape_ = *config.static_shape_;
    return;
  }

  all_ops_same_shape_ = true;
  bool has_scalars = false;
  bool has_tensors = false;
  for (auto& op : operands_) {
    if (!op.tensor.defined()) continue;

    // For now, don't include output tensors when we're resizing outputs.
    // These shapes don't participate in shape computation.
    // This preserves the legacy behavior where torch.add(..., out=dst) resizes
    // the destination tensor.  If the output tensor is also an input, we'll
    // pick it up later in the operands.
    if (config.resize_outputs_ && op.is_output) continue;
    auto shape = op.tensor.sizes();
    if (shape.size() == 0) {
      has_scalars = true;
    } else {
      has_tensors = true;
    }
    if (has_scalars && has_tensors) {
      all_ops_same_shape_ = false;
    }
    if (shape_.empty()) {
      shape_ = shape;
    } else if (!shape.equals(shape_)) {
      all_ops_same_shape_ = false;
      shape_ = DimVector(infer_size(shape_, shape));
    }
  }
}

void TensorIterator::resize_outputs(const TensorIteratorConfig& config) {
  if (config.static_shape_.has_value()) {
    return;
  }
  // Outputs cannot be broadcasted. Check that the shape of the outputs matches
  // the inferred shape. There's an exception for write-only tensors to support
  // our legacy behavior that functions with `out=` arguments resize their
  // outputs.
  for (int i = 0; i < num_outputs_; i++) {
    auto& tensor = operands_[i].tensor;
    if (tensor.defined() && !tensor.sizes().equals(shape_)) {
      if (config.resize_outputs_ && !operands_[i].is_read_write) {
        // Preserve legacy resizing behavior of out=... arguments
        // TODO: issue warning
        tensor.resize_(shape_);
        if (tensor.dim() == 4 && requires_channels_last_2d_output()) {
          // Temporary stick to 4d tensor, will update with arbitrary batched later on
          tensor.unsafeGetTensorImpl()->empty_tensor_restride(MemoryFormat::ChannelsLast);
        }
        else if (tensor.dim() == 5 && requires_channels_last_3d_output()) {
          // Temporary stick to 5d tensor, will update with arbitrary batched later on
          tensor.unsafeGetTensorImpl()->empty_tensor_restride(MemoryFormat::ChannelsLast3d);
        }
        continue;
      }
      TORCH_CHECK(is_reduction_, "output with shape ", tensor.sizes(), " doesn't match the broadcast shape ",
                 shape_);
    }
  }
}

void TensorIterator::compute_strides(const TensorIteratorConfig& config) {
  for (auto& op : operands_) {
    if (op.tensor.defined()) {
      IntArrayRef original_shape = config.static_shape_ ? shape_ : op.tensor.sizes();
      auto original_stride = op.tensor.strides();
      auto element_size_in_bytes = op.tensor.element_size();
      auto offset = ndim() - original_shape.size();
      if (offset > 0)
          op.stride_bytes.resize(ndim(), 0);
      else
          op.stride_bytes.resize(ndim());
      for (size_t i = 0; i < original_shape.size(); i++) {
        if (original_shape[i] == 1) {
          op.stride_bytes[offset + i] = 0;
        } else {
          op.stride_bytes[offset + i] = original_stride[i] * element_size_in_bytes;
        }
      }
    }
  }
}

template <int dim, MemoryFormat memory_format>
bool TensorIterator::requires_channels_last_nd_output() {
  // TODO(vitalyf): Make it widely accessible function which takes list
  // of tensors and returns suggested format
  bool requires_channels_last_output_ = false;
  bool all_leading_cl_ambiguous = true;
  bool had_cl_suggested = false;
  for (auto& op : operands_) {
    if (op.tensor.defined() && !op.is_output) {

      auto cl_ambiguous =
          (op.tensor.is_contiguous(MemoryFormat::Contiguous) &&
           op.tensor.is_contiguous(memory_format)) ||
          op.tensor.dim() < dim;

      if (op.tensor.suggest_memory_format() == memory_format) {
        had_cl_suggested = true;
      }

      if (!cl_ambiguous && all_leading_cl_ambiguous &&
          op.tensor.suggest_memory_format() == memory_format) {
        requires_channels_last_output_ = true;
      }
      // Keep checking if first input is arbitrary strided (ex. NC11) or can be
      // broadcasted to anything numel == 1
      if (all_leading_cl_ambiguous && !cl_ambiguous) {
        all_leading_cl_ambiguous = false;
      }
      if (!cl_ambiguous && !requires_channels_last_output_ &&
          op.tensor.suggest_memory_format() == memory_format) {
        TORCH_WARN_ONCE(
            "Mixed memory format inputs detected while calling the operator. "
            "The operator will output contiguous tensor even if some of the inputs are in channels_last format.");
      }
      if (!cl_ambiguous && requires_channels_last_output_ &&
          op.tensor.suggest_memory_format() != memory_format) {
        TORCH_WARN_ONCE(
            "Mixed memory format inputs detected while calling the operator. "
            "The operator will output channels_last tensor even if some of the inputs are not in channels_last format.");
      }
    }
  }
  // If everything is ambiguous lean towards channels last format
  if (!requires_channels_last_output_ && all_leading_cl_ambiguous &&
      had_cl_suggested) {
    requires_channels_last_output_ = true;
  }
  return requires_channels_last_output_;
}

bool TensorIterator::requires_channels_last_2d_output() {
  return requires_channels_last_nd_output<4, MemoryFormat::ChannelsLast>();
}

bool TensorIterator::requires_channels_last_3d_output() {
  return requires_channels_last_nd_output<5, MemoryFormat::ChannelsLast3d>();
}

bool TensorIterator::can_use_32bit_indexing() const {
  int64_t max_value = std::numeric_limits<int32_t>::max();
  if (numel() > max_value) {
    return false;
  }
  for (auto& op : operands_) {
    int64_t max_offset = 1;
    for (int dim = 0; dim < ndim(); dim++) {
      max_offset += (shape_[dim] - 1) * op.stride_bytes[dim];
    }
    if (max_offset > max_value) {
      return false;
    }
  }
  return true;
}

std::unique_ptr<TensorIterator> TensorIterator::split(int dim) {
  TORCH_INTERNAL_ASSERT(dim >= 0 && dim < ndim() && shape()[dim] >= 2);
  std::unique_ptr<TensorIterator> copy(new TensorIterator(*this));

  bool overlaps = is_dim_reduced(dim);
  auto copy_size = shape_[dim] / 2;
  auto this_size = shape_[dim] - copy_size;
  copy->narrow(dim, 0, copy_size);
  copy->final_output_ &= !overlaps;
  this->narrow(dim, copy_size, this_size);
  this->accumulate_ |= overlaps;

  return copy;
}

int TensorIterator::get_dim_to_split() const {
  TORCH_INTERNAL_ASSERT(ndim() >= 1);
  int64_t max_extent = -1;
  int dim_to_split = -1;
  for (int dim = ndim() - 1; dim >= 0; dim--) {
    if (shape_[dim] == 0) {
      continue;
    }
    int64_t size = shape_[dim];
    for (auto& op : operands_) {
      int64_t extent = (size - 1) * op.stride_bytes[dim];
      if (extent > max_extent) {
        max_extent = extent;
        dim_to_split = dim;
      }
    }
  }
  TORCH_INTERNAL_ASSERT(max_extent >= 0);
  return dim_to_split;
}

bool TensorIterator::fast_set_up(const TensorIteratorConfig& config) {
  // This function tries to do a fast setup to avoid needless reordering of dimensions and tracking output strides
  // Return true if it can do fast setup or false otherwise
  // TODO enable fast handling for reductions
  FastSetupType setup_type = compute_fast_setup_type(config);
  if (setup_type == FastSetupType::NONE) {
    return false;
  }

  // allocate memory for output, memory format depends on setup_type
  switch (setup_type) {
    case FastSetupType::CONTIGUOUS:
      {
        for (int i = 0; i < num_outputs_; i++){
          auto& op = operands_[i];
          if (!op.tensor.defined()) {
            TORCH_INTERNAL_ASSERT(op.is_type_defined(), "no type for operand", i);
            op.tensor = at::empty(shape_, op.options(), MemoryFormat::Contiguous);
            op.current_dtype = op.target_dtype;
          }
        }
        break;
      }
    case FastSetupType::CHANNELS_LAST:
      {
        for (int i = 0; i < num_outputs_; i++){
          auto& op = operands_[i];
          if (!op.tensor.defined()) {
            TORCH_INTERNAL_ASSERT(op.is_type_defined(), "no type for operand", i);
            op.tensor = at::empty(shape_, op.options(), MemoryFormat::ChannelsLast);
            op.current_dtype = op.target_dtype;
          }
        }
        break;
      }
    case FastSetupType::NON_OVERLAPPING_DENSE:
      {
        // find the index of a defined tensor in operands_ start from input tensor
        int i_defined;
        for (i_defined = ntensors() - 1; i_defined >= 0; --i_defined) {
          if (operands_[i_defined].tensor.defined()) break;
        }
        TORCH_CHECK(i_defined >= 0, "Can not find a defined tensor when fast allocating memory to outputs");
        for (int i = 0; i < num_outputs_; i++){
          auto& op = operands_[i];
          if (!op.tensor.defined()) {
            TORCH_INTERNAL_ASSERT(op.is_type_defined(), "no type for operand", i);
            op.tensor = at::empty_strided(shape_, operands_[i_defined].tensor.strides(), op.options());
            op.current_dtype = op.target_dtype;
          }
          // defined tensors always have the same shape and strides here, no re-stride outputs happens.
          // see [Note: stride check for non contiguous tensors in fast setup]
        }
        break;
      }
    default:
      TORCH_INTERNAL_ASSERT(false, "Unsupported fast setup type", c10::to_string((int)setup_type));
  }
  //coalescing dimensions consists of collapsing dimensions to 1 (we are limited to contiguous no-broadcast cases here)
  if (ndim() > 1){
    has_coalesced_dimensions_ = true;
  }
  if (ndim() >= 1) {
    shape_[0] = numel();
    shape_.resize(1);
  }
  for (auto& op : operands_ ) {
    auto element_size_in_bytes = op.tensor.element_size();
    op.stride_bytes.resize(ndim());
    if (ndim()>0) {
      op.stride_bytes[0] = element_size_in_bytes;
    }
  }
  return true;
}

FastSetupType TensorIterator::compute_fast_setup_type(const TensorIteratorConfig& config) {
  if (is_reduction_ || !all_ops_same_shape_) {
    return FastSetupType::NONE;
  }

  bool is_contiguous = true;
  bool is_channels_last = true;
  bool is_non_overlapping_and_dense = true;
  for (const auto& op : operands_) {
    if (op.tensor.defined()) {
      is_contiguous &= op.tensor.is_contiguous(at::MemoryFormat::Contiguous);
      is_channels_last &= op.tensor.is_contiguous(at::MemoryFormat::ChannelsLast);
      is_non_overlapping_and_dense &= op.tensor.is_non_overlapping_and_dense();
    }
  }

  if (is_contiguous) {
    return FastSetupType::CONTIGUOUS;
  }
  if (is_channels_last) {
    return FastSetupType::CHANNELS_LAST;
  }
  if (is_non_overlapping_and_dense) {
    int64_t prev = -1;
    // Fast setup is allowed only when all the defined tensors have the same shape and strides,
    // Iterate from back to check input tensors' strides first, then output tensors'.
    for (int64_t i = ntensors() - 1; i >= 0; --i) {
      const auto& op = operands_[i];
      if (op.tensor.defined()) {
        if (prev < 0) {
          prev = i;
          continue;
        }
        if (!operands_[prev].tensor.strides().equals(op.tensor.strides())) {
          // [Note: stride check for non contiguous tensors in fast setup]
          // We prevent 3 cases doing fast setup here:
          // 1. input tensors have different strides.
          // 2. output tensors have different strides.
          // 3. input tensors have the same strides, but output tensors have different strides with input tensors.
          //    We don't allow re-stride output tensors in this case since it is not compatible with
          //    numpy. The behavior in numpy is that if the output tensor has same shape as the input
          //    tensor but different strides, the strides of output tensor will be preserved, so we do
          //    the same in tensor iterator.
          return FastSetupType::NONE;
        }
      }
    }
    return FastSetupType::NON_OVERLAPPING_DENSE;
  }
  return FastSetupType::NONE;
}

TensorIterator::TensorIterator(TensorIteratorConfig& config) {
  build(config);
}

void TensorIterator::build(TensorIteratorConfig& config) {
  // populate some persistent configuration fields
  is_reduction_ = config.is_reduction_;

  // fill in operands_ based on configuration
  populate_operands(config);
  // set is_output and is_read_write flags on appropriate tensors
  mark_outputs();
  // Check that the outputs have no internal overlap
  // and do not share memory with inputs.
  compute_mem_overlaps(config);
  // Check that input dimensions are aligned correctly & compute outnames.
  compute_names(config);
  // compute the broadcasted shape
  compute_shape(config);
  // resize outputs if necessary
  resize_outputs(config);
  // compute the result dtype and device
  compute_types(config);
  // try fast setup output tensor, if failed, fallback to normal setup
  if (!fast_set_up(config)) {
    // compute each tensor's stride after broadcasting
    compute_strides(config);
    // re-order dimensions to improve coalescing
    reorder_dimensions(config);
    // allocate the output tensor if it's not provided
    allocate_outputs();
    // coalesce adjacent dimensions when possible
    coalesce_dimensions();
  }
  // perform name inference
  propagate_names_to_outputs();

  for (auto& op : operands_) {
    TORCH_INTERNAL_ASSERT(op.tensor.defined());
    op.data = op.tensor.data_ptr();
  }

  // zero out offsets
  // If the tensor is a scalar, we leave room for it
  // So index translations in reduction can access
  // a valid value for the offset
  int64_t ndim_offsets = (ndim() ? ndim() : 1);
  view_offsets_ = DimVector(ndim_offsets, 0);
}

SplitUntil32Bit TensorIterator::with_32bit_indexing() const {
  return SplitUntil32Bit(*this);
}

/// SplitUntil32Bit. Recursively splits an iterator into sub-iterators that
/// can use 32-bit indexing.

SplitUntil32Bit::iterator::iterator(const TensorIterator& iter) {
  vec.emplace_back(new TensorIterator(iter));
  vec.emplace_back(nullptr); // ++ first pops the last element
  ++(*this);
}

SplitUntil32Bit::iterator& SplitUntil32Bit::iterator::operator++() {
  vec.pop_back();
  while (!vec.empty() && !vec.back()->can_use_32bit_indexing()) {
    auto& iter = *vec.back();
    int64_t split_dim = iter.get_dim_to_split();
    vec.emplace_back(iter.split(split_dim));
  }
  return *this;
}

TensorIterator& SplitUntil32Bit::iterator::operator*() const {
  return *vec.back();
}

SplitUntil32Bit::iterator SplitUntil32Bit::begin() const {
  return SplitUntil32Bit::iterator(iter);
}

SplitUntil32Bit::iterator SplitUntil32Bit::end() const {
  return SplitUntil32Bit::iterator();
}

DimCounter::DimCounter(IntArrayRef shape, Range range)
  : shape(shape)
  , range(range)
  , values(shape.size(), 0)
  , offset(range.begin) {
  int64_t linear_offset = range.begin;
  int64_t ndim = values.size();
  for (int dim = 0; dim < ndim; dim++) {
    int64_t size = shape[dim];
    if (size > 0) {
      values[dim] = linear_offset % size;
      linear_offset /= size;
    }
  }
  TORCH_INTERNAL_ASSERT(linear_offset == 0);
}

bool DimCounter::is_done() const {
  return offset >= range.end;
}

void DimCounter::increment(const std::array<int64_t, 2>& step) {
  offset += step[0] * step[1];
  int64_t ndim = values.size();
  int64_t overflow = step[0];
  int i = 0;
  if (step[1] != 1) {
    TORCH_INTERNAL_ASSERT(step[0] == shape[0] && values[0] == 0);
    i = 1;
    overflow = step[1];
  }
  for (; i < ndim && overflow > 0; i++) {
    auto size = shape[i];
    auto prev = values[i];
    auto value = prev + overflow;
    if (value >= size) {
      overflow = 1;
      value -= size;
      TORCH_INTERNAL_ASSERT(value < size);
    } else {
      overflow = 0;
    }
    values[i] = value;
  }
  TORCH_INTERNAL_ASSERT(overflow == 0 || overflow == 1);
}

std::array<int64_t, 2> DimCounter::max_2d_step() const {
  int64_t step0 = std::min(shape[0] - values[0], range.end - offset);
  int64_t step1 = 1;
  if (step0 == shape[0] && shape.size() >= 1) {
    step1 = std::min(shape[1] - values[1], (range.end - offset) / shape[0]);
  }
  return {step0, step1};
}

}  // namespace at<|MERGE_RESOLUTION|>--- conflicted
+++ resolved
@@ -711,25 +711,14 @@
     .build();
 }
 
-<<<<<<< HEAD
 TensorIterator TensorIterator::nullary_op(Tensor& out, bool check_mem_overlap) {
-  auto iter = TensorIterator();
-  iter.check_all_same_dtype(false);
-  iter.set_check_mem_overlap(check_mem_overlap);
-  iter.add_output(out);
-  // FIXME: workaround for bug: https://github.com/pytorch/pytorch/issues/20342
-  iter.config_resize_outputs_ = false;
-  iter.build();
-  return iter;
-=======
-TensorIterator TensorIterator::nullary_op(Tensor& out) {
   return TensorIteratorConfig()
     .check_all_same_dtype(false)
+    .set_check_mem_overlap(check_mem_overlap)
     .add_output(out)
     // FIXME: workaround for bug: https://github.com/pytorch/pytorch/issues/20342
     .resize_outputs(false)
     .build();
->>>>>>> 945ae5bd
 }
 
 TensorIterator TensorIterator::reduce_op(Tensor& out, const Tensor& a) {
