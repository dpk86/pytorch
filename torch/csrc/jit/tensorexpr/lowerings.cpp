--- conflicted
+++ resolved
@@ -1514,17 +1514,10 @@
     {"_quantized::add(Tensor qa, Tensor qb, float scale, int zero_point) -> (Tensor qc)"},
     computeQuantizedAdd);
 
-<<<<<<< HEAD
 RegisterNNCLoweringFunction quantized_conv2d_prepack(
-    "quantized::conv2d_prepack",
+		{"_quantized::conv2d_prepack(Tensor weight, Tensor? bias, int[] stride, int[] padding, int[] dilation, int groups) -> (__torch__.torch.classes.quantized.Conv2dPackedParamsBase)"},
     computeQuantizedConv2dPrepack);
 
-RegisterNNCLoweringFunction aten_adaptive_avg_pool2d(
-    "aten::adaptive_avg_pool2d",
-    computeAdaptiveAvgPool2d);
-
-=======
->>>>>>> a73f1a14
 RegisterNNCLoweringFunction aten_upsample_nearest2d(
     {"aten::upsample_nearest2d.vec(Tensor input, int[]? output_size, float[]? scale_factors) -> (Tensor)"},
     computeUpsampleNearest2d);
