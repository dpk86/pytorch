--- conflicted
+++ resolved
@@ -365,10 +365,6 @@
         return agent
     # initialization for dynamic rpc (ranks can join and leave)
     else:
-<<<<<<< HEAD
-        # Validate devices and device_maps locally for current rank
-        local_devices = list(_tensorpipe_check_local_device_maps(name, device_count, rpc_backend_options))
-
         with utils.group_membership_management(store, name):
             # Construct TPAgent with empty reverse_device_map and devices
             # these properties will be updated after initialization
@@ -392,42 +388,6 @@
                 # api.shutdown()
                 raise
             return agent
-=======
-        token_key = "RpcGroupManagementToken"
-        token_location = f"TokenOnWorker{rank}"
-        while True:
-            # Retrieve token from store to signal start of rank join/leave critical section
-            returned = store.compare_set(token_key, "", token_location).decode()
-            if returned == token_location:
-                # Construct TPAgent with empty reverse_device_map and devices
-                # these properties will be updated after initialization
-                agent = TensorPipeAgent(
-                    store,
-                    name,
-                    rank,
-                    world_size,
-                    rpc_backend_options,
-                    {},
-                    [],
-                )
-                api._init_rpc_states(agent)
-
-                # Notify all workers in group this rank has joined and set devices and reverse_device_map
-                # This is a synchronous operation that completes once all existing ranks are updated
-                _set_devices_and_reverse_device_map(agent)
-
-                # Finish initialization
-                break
-            else:
-                # Store will wait for the token to be released based on the timeout set in backend options
-                store.wait([returned])
-
-        # Update from store to signal end of rank join/leave critical section
-        store.set(token_key, "")
-        # Other will wait for this token to be set before they execute
-        store.set(token_location, "Done")
-        return agent
->>>>>>> ef0c1c58
 
 register_backend(
     "TENSORPIPE",
