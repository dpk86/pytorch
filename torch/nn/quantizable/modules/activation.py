--- conflicted
+++ resolved
@@ -2,10 +2,6 @@
 import torch.jit  # this is needed to avoid a circular import
 from torch import nn
 import torch.nn.functional as nnF
-<<<<<<< HEAD
-import torch.ao.nn.quantized as nnq
-=======
->>>>>>> ee0e8361
 
 from torch import Tensor
 from typing import Optional, Tuple
