--- conflicted
+++ resolved
@@ -66,10 +66,7 @@
 
         self.data_sparsifier.squash_mask()  # currently squashes params for all mask
 
-<<<<<<< HEAD
         _log_sparsified_level(self.sparsified, self.data_sparsifier)
-
-# Nothing to do on_validation_end()
 
 
 class TrainingAwareDataSparsity(_DataSparsity):
@@ -129,7 +126,7 @@
         self.data_sparsifier = _create_data_sparsifier(self.data_sparsifier_args, self.data_sparsifier_type)
         self.sparsified = deepcopy(pl_module.model)
 
-        _attach_model_to_data_sparsifier(self.sparsified, self.data_sparsifier)  # just to populate the base_sl
+        _attach_model_to_data_sparsifier(self.sparsified, self.data_sparsifier)  # just to populate the base_sl in the scheduler
         # create scheduler
         self.data_scheduler = _create_data_scheduler(self.data_sparsifier, self.data_scheduler_args, self.data_scheduler_type)
 
@@ -137,6 +134,7 @@
         if self.data_sparsifier_state_dict is None:
             return  # probably first epoch
 
+        # load the existing config for each data
         self.data_sparsifier.load_state_dict(self.data_sparsifier_state_dict)
 
     def __create_config_based_on_state(self, pl_module):
@@ -161,7 +159,4 @@
         self.data_sparsifier_state_dict = self.data_sparsifier.state_dict()
 
     def on_train_end(self, trainer, pl_module):
-        self.data_sparsifier.squash_mask()
-=======
-        _log_sparsified_level(self.sparsified, self.data_sparsifier)
->>>>>>> 9085850f
+        self.data_sparsifier.squash_mask()