--- conflicted
+++ resolved
@@ -5,12 +5,9 @@
 #include <torch/csrc/jit/ir/irparser.h>
 #include <torch/csrc/jit/runtime/static/ProcessedNodeInputs.h>
 #include <torch/csrc/jit/runtime/static/impl.h>
-<<<<<<< HEAD
-#include <torch/csrc/jit/runtime/static/memory_planner.h>
-=======
 #include <torch/csrc/jit/runtime/static/passes.h>
 #include <torch/csrc/jit/testing/file_check.h>
->>>>>>> b0863391
+#include <torch/csrc/jit/runtime/static/memory_planner.h>
 #include <stdexcept>
 
 #include "deep_wide_pt.h"
@@ -1659,7 +1656,7 @@
   std::vector<c10::IValue> input_tensors({inputs});
   torch::jit::StaticModule smod(mod);
   at::Tensor output_2 = smod(input_tensors, {}).toTensor();
-  smod.runtime().checkForMemoryLeak();
+  smod.runtime().check_for_memory_leak();
   EXPECT_TRUE(torch::allclose(output_1, output_2, 1e-6));
 }
 
@@ -2189,8 +2186,6 @@
       {input_2, weight_2});
 }
 
-<<<<<<< HEAD
-=======
 TEST(StaticRuntime, QuantizedLinearReluDynamicFp16) {
   const std::string quantized_linear_relu_dynamic_fp16_script = R"IR(
     graph(%input: Tensor, %weights: Tensor):
@@ -2212,7 +2207,6 @@
       {input_2, weight_2});
 }
 
->>>>>>> b0863391
 TEST(StaticRuntime, VarStack) {
   const auto var_stack_script = R"JIT(
     def forward(self, inp1: Tensor, inp2: Tensor, dim: int):
@@ -2780,13 +2774,13 @@
   EXPECT_THROW(runtime(args_crash, {}), std::runtime_error);
 
   // The run didn't finish, we didn't allocate the memory planner
-  EXPECT_EQ(runtime.getMemoryPlanner(), nullptr);
-  runtime.checkForMemoryLeak();
+  EXPECT_EQ(runtime.get_memory_planner(), nullptr);
+  runtime.check_for_memory_leak();
 
   // We guarantee that the runtime is still usable after the crash.
   // Run again to verify this.
   compareResultsWithJIT(runtime, graph, args_no_crash);
-  EXPECT_NE(runtime.getMemoryPlanner(), nullptr);
+  EXPECT_NE(runtime.get_memory_planner(), nullptr);
 }
 
 TEST(StaticRuntime, ModelCrashOnSecondRun) {
@@ -2806,11 +2800,11 @@
   std::vector<IValue> args_crash{at::randn({1}), true};
   std::vector<IValue> args_no_crash{at::randn({1}), false};
   runtime(args_no_crash, {});
-  EXPECT_NE(runtime.getMemoryPlanner(), nullptr);
-  runtime.checkForMemoryLeak();
+  EXPECT_NE(runtime.get_memory_planner(), nullptr);
+  runtime.check_for_memory_leak();
 
   EXPECT_THROW(runtime(args_crash, {}), std::runtime_error);
-  runtime.checkForMemoryLeak();
+  runtime.check_for_memory_leak();
 
   // We guarantee that the runtime is still usable after the crash.
   // Run again to verify this.
@@ -2876,7 +2870,7 @@
   // Static Runtime.
   torch::jit::StaticModule smodule(g);
   auto actual = smodule(args, {}).toTensor();
-  smodule.runtime().checkForMemoryLeak();
+  smodule.runtime().check_for_memory_leak();
 
   EXPECT_TRUE(expected.equal(actual));
   EXPECT_FALSE(hasProcessedNodeWithName(smodule, "aten::to"));
@@ -3290,7 +3284,60 @@
   compareResults(expected, actual);
 }
 
-<<<<<<< HEAD
+TEST(StaticRuntime, SingleBlockIfReturnList) {
+  const auto src = R"JIT(
+    def forward(self, a, b, cond: bool):
+        lst = []
+        if cond:
+            lst.append(a + b)
+        return lst
+  )JIT";
+  std::vector<IValue> args1{at::randn({1}), at::randn({1}), true};
+  std::vector<IValue> args2{at::randn({42, 42}), at::randn({42, 42}), false};
+  testStaticRuntime(src, args1, args2);
+}
+
+TEST(StaticRuntime, NestedBlockIfReturnList) {
+  const auto src = R"JIT(
+    def forward(self, a, b, cond1: bool, cond2: bool):
+        if cond1:
+            lst = []
+            if cond2:
+                lst.append(a + b)
+            lst.append(a * b)
+            return lst
+        return []
+  )JIT";
+  std::vector<IValue> args1{at::randn({1}), at::randn({1}), true, true};
+  std::vector<IValue> args2{
+      at::randn({42, 42}), at::randn({42, 42}), true, false};
+  testStaticRuntime(src, args1, args2);
+}
+
+TEST(StaticRuntime, QuantizedLinearDynamicFp16ReluFusion) {
+  const auto src = R"IR(
+    graph(%input: Tensor, %weights: Tensor):
+        %bias: None = prim::Constant()
+        %packed_params = quantized::linear_prepack_fp16(%weights, %bias)
+        %x = quantized::linear_dynamic_fp16(%input, %packed_params)
+        %y = aten::relu(%x)
+        %ret = aten::clone(%y, %bias)
+        return (%ret)
+  )IR";
+  at::Tensor weight = torch::randn({3, 2}, torch::kFloat);
+  at::Tensor input = torch::randn({3, 2}, torch::kFloat);
+
+  at::Tensor weight_2 = torch::randn({4, 3}, torch::kFloat);
+  at::Tensor input_2 = torch::randn({5, 3}, torch::kFloat);
+
+  testStaticRuntime(src, {input, weight}, {input_2, weight_2});
+
+  auto graph = getGraphFromIR(src);
+  QuantizedLinearReluFusion(graph);
+  EXPECT_FALSE(hasNodeWithKind(graph, "quantized::linear_dynamic_fp16"));
+  EXPECT_TRUE(hasNodeWithKind(graph, "quantized::linear_relu_dynamic_fp16"));
+}
+
 namespace {
 void testClone(MemoryPlannerAlgorithm algorithm) {
   auto mod = getDeepAndWideSciptModel();
@@ -3340,7 +3387,7 @@
   // First run, profiling.
   runtime(args1);
 
-  const auto* first_memory_planner = runtime.getMemoryPlanner();
+  const auto* first_memory_planner = runtime.get_memory_planner();
   EXPECT_NE(first_memory_planner, nullptr);
   EXPECT_NE(
       dynamic_cast<const PrecomputedOffsetsMemoryPlanner*>(
@@ -3352,63 +3399,9 @@
 
   // Run again to reset the memory planner
   runtime(args1);
-  const auto* second_memory_planner = runtime.getMemoryPlanner();
+  const auto* second_memory_planner = runtime.get_memory_planner();
   EXPECT_NE(second_memory_planner, nullptr);
   EXPECT_NE(
       dynamic_cast<const StandardMemoryPlanner*>(second_memory_planner),
       nullptr);
-=======
-TEST(StaticRuntime, SingleBlockIfReturnList) {
-  const auto src = R"JIT(
-    def forward(self, a, b, cond: bool):
-        lst = []
-        if cond:
-            lst.append(a + b)
-        return lst
-  )JIT";
-  std::vector<IValue> args1{at::randn({1}), at::randn({1}), true};
-  std::vector<IValue> args2{at::randn({42, 42}), at::randn({42, 42}), false};
-  testStaticRuntime(src, args1, args2);
-}
-
-TEST(StaticRuntime, NestedBlockIfReturnList) {
-  const auto src = R"JIT(
-    def forward(self, a, b, cond1: bool, cond2: bool):
-        if cond1:
-            lst = []
-            if cond2:
-                lst.append(a + b)
-            lst.append(a * b)
-            return lst
-        return []
-  )JIT";
-  std::vector<IValue> args1{at::randn({1}), at::randn({1}), true, true};
-  std::vector<IValue> args2{
-      at::randn({42, 42}), at::randn({42, 42}), true, false};
-  testStaticRuntime(src, args1, args2);
-}
-
-TEST(StaticRuntime, QuantizedLinearDynamicFp16ReluFusion) {
-  const auto src = R"IR(
-    graph(%input: Tensor, %weights: Tensor):
-        %bias: None = prim::Constant()
-        %packed_params = quantized::linear_prepack_fp16(%weights, %bias)
-        %x = quantized::linear_dynamic_fp16(%input, %packed_params)
-        %y = aten::relu(%x)
-        %ret = aten::clone(%y, %bias)
-        return (%ret)
-  )IR";
-  at::Tensor weight = torch::randn({3, 2}, torch::kFloat);
-  at::Tensor input = torch::randn({3, 2}, torch::kFloat);
-
-  at::Tensor weight_2 = torch::randn({4, 3}, torch::kFloat);
-  at::Tensor input_2 = torch::randn({5, 3}, torch::kFloat);
-
-  testStaticRuntime(src, {input, weight}, {input_2, weight_2});
-
-  auto graph = getGraphFromIR(src);
-  QuantizedLinearReluFusion(graph);
-  EXPECT_FALSE(hasNodeWithKind(graph, "quantized::linear_dynamic_fp16"));
-  EXPECT_TRUE(hasNodeWithKind(graph, "quantized::linear_relu_dynamic_fp16"));
->>>>>>> b0863391
 }